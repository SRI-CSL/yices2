--- conflicted
+++ resolved
@@ -175,11 +175,7 @@
 
 For more explanations, please check `doc/COMPILING`.
 
-<<<<<<< HEAD
 #### Support for Non-Linear Arithmetic and MC-SAT
-=======
-#### Support for MC-SAT (non-linear arithmetic and more)
->>>>>>> af0ba46c
 
 Yices supports non-linear real and integer arithmetic using a method
 known as *Model-Constructing Satisfiability* (MC-SAT), but this is not
@@ -192,18 +188,12 @@
 1. Install SRI's library for polynomial manipulation. It's available
    on [github](https://github.com/SRI-CSL/libpoly).
 
-<<<<<<< HEAD
 2. Install the CUDD library for binary-decision diagrams. We recommand
-   using the github distributio: https://github.com/ivmai/cudd.
-
-2. After you've installed libpoly and CUDD, add option
+   using the github distribution: https://github.com/ivmai/cudd.
+
+3. After you've installed libpoly and CUDD, add option
    `--enable-mcsat` to the configure command. In details, type this in
    the toplevel Yices directory:
-=======
-2. After you've installed libpoly, add option `--enable-mcsat` to
-   the configure command. In details, type this in the toplevel
-   Yices directory:
->>>>>>> af0ba46c
 
 ```
 autoconf
@@ -213,12 +203,8 @@
 ```
 
 3. You may need to provide `LDFLAGS/CPPFLAGS` if `./configure` fails to
-<<<<<<< HEAD
   find the libpoly or CUDD libraries. Other options may be useful too.  Try
   `./configure --help` to see what's there.
-=======
-   find the libpoly library. Other options may be useful too.  Try
-   `./configure --help` to see what's there.
 
 
 #### Support for Thread Safety
@@ -236,7 +222,6 @@
 each context and each model is restricted to a single thread, there should be no races.
 In particular separate threads can create their own contexts, and manipulate and check
 them without impeding another thread's progress.
->>>>>>> af0ba46c
 
 NOTE: `--enable-mcsat` and `--enable-thread-safety` are currently incompatible.
 
