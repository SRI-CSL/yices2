[![Build Status](https://travis-ci.org/SRI-CSL/yices2.svg?branch=master)](https://travis-ci.org/SRI-CSL/yices2)
[![Coverity Scan Build Status](https://scan.coverity.com/projects/12768/badge.svg)](https://scan.coverity.com/projects/sri-csl-yices2)
[![Coverage Status](https://coveralls.io/repos/github/SRI-CSL/yices2/badge.svg?branch=master)](https://coveralls.io/github/SRI-CSL/yices2?branch=master)

# Yices 2

Yices 2 is a solver for [Satisfiability Modulo
Theories](https://en.wikipedia.org/wiki/Satisfiability_modulo_theories)
(SMT) problems. Yices 2 can process input written in the SMT-LIB language, or in Yices' own specification language.
We also provide a [C API](https://github.com/SRI-CSL/yices2/blob/master/src/include/yices.h) 
and [Python language bindings](https://github.com/SRI-CSL/yices2_python_bindings).

This repository includes the source of Yices 2, documentation, tests,
and examples.

Yices 2 is developed by Bruno Dutertre, Dejan Jovanovic, and Ian A. Mason
at the Computer Science Laboratory, SRI International. To contact us,
or to get more information about Yices, please visit our
[website](http://yices.csl.sri.com).

## Simple Examples

Here are a few typical small examples that illustrate 
the use of Yices using the [SMT2 language](http://smtlib.cs.uiowa.edu/language.shtml).

#### Linear Real Arithmetic

```smt2
;; QF_LRA = Quantifier-Free Linear Real Arithmetic
(set-logic QF_LRA)
;; Declare variables x, y
(declare-fun x () Real)
(declare-fun y () Real)
;; Find solution to (x + y > 0), ((x < 0) || (y < 0))
(assert (> (+ x y) 0))
(assert (or (< x 0) (< y 0)))
;; Run a satisfiability check
(check-sat)
;; Print the model
(get-model)
```

Running Yices on the above problem gives a solution
```
> yices-smt2 lra.smt2
sat
(= x 2)
(= y (- 1))
```

#### Bit-Vectors

```smt2
;; QF_BV = Quantifier-Free Bit-Vectors
(set-logic QF_BV)
;; Declare variables
(declare-fun x () (_ BitVec 32))
(declare-fun y () (_ BitVec 32))
;; Find solution to (signed) x > 0, y > 0, x + y < x
(assert (bvsgt x #x00000000))
(assert (bvsgt y #x00000000))
(assert (bvslt (bvadd x y) x))
;; Check
(check-sat)
;; Get the model
(get-model)
```

Running Yices on the above problem gives

```
> yices-smt2 bv.smt2
sat
(= x #b01000000000000000000000000000000)
(= y #b01000000000000000000000000000000)
```

#### Non-Linear Arithmetic

```smt2
;; QF_NRA = Quantifier-Free Nonlinear Real Arithmetic
(set-logic QF_NRA)
;; Declare variables
(declare-fun x () Real)
(declare-fun y () Real)
;; Find solution to x^2 + y^2 = 1, x = 2*y, x > 0
(assert (= (+ (* x x) (* y y)) 1))
(assert (= x (* 2 y)))
(assert (> x 0))
;; Check
(check-sat)
;; Get the model
(get-model)
```

Running Yices on the above problem gives

```
sat
(= x 0.894427)
(= y 0.447214)
```

## Installing Prebuilt Binaries

Currently you can install Yices either using Homebrew or Apt.

#### Homebrew

Installing on Darwin using homebrew can be achieved via:
```
brew install SRI-CSL/sri-csl/yices2
```
This will install the full mcsat-enabled version of Yices, including dynamic library and header files.


#### Apt

To install Yices on Ubuntu or Debian, do the following:
```
sudo add-apt-repository ppa:sri-csl/formal-methods
sudo apt-get update
sudo apt-get install yices2
```
This will install the executables. If you also need the Yices library and header files, replace
the last step with:
```
sudo apt-get install yices2-dev
```


## Building From Source

#### Prerequisites

To build Yices from the source, you need:

- GCC version 4.0.x or newer (or clang 3.0 or newer)
- gperf version 3.0 or newer
- the GMP library version 4.1 or newer

+ other standard tools: make (gnumake is required), sed, etc.


To build the manual, you also need:

- a latex installation
- the latexmk tool

To build the on-line documentation, you need to install the Sphinx
python pacakge. The simplest method is:

```
sudo pip install sphinx
```

Sphinx 1.4.x or better is needed.


#### Quick Installation

Do this:

```
autoconf
./configure
make
sudo make install
```

This will install binaries and libraries in `/usr/local/`. You can
change the installation location by giving option `--prefix=...` to
the `./configure` script.

For more explanations, please check `doc/COMPILING`.

#### Support for Non-Linear Arithmetic and MC-SAT

Yices supports non-linear real and integer arithmetic using a method
known as *Model-Constructing Satisfiability* (MC-SAT), but this is not
enabled by default. The MC-SAT solver also supports other theories and
theory combination. We are currently extending it to handle bit-vector
constraints.

If you want the MC-SAT solver, follow these instructions:

1. Install SRI's library for polynomial manipulation. It's available
   on github (https://github.com/SRI-CSL/libpoly).

<<<<<<< HEAD
2. Install the CUDD library for binary-decision diagrams. We recommand
   using the github distributio: https://github.com/ivmai/cudd.

2. After you've installed libpoly and CUDD, add option
   `--enable-mcsat` to the configure command. In details, type this in
   the toplevel Yices directory:

=======
2. After you've installed libpoly, add option `--enable-mcsat` to
   the configure command. In details, type this in the toplevel
   Yices directory:
>>>>>>> 35e39612
```
autoconf
./configure --enable-mcsat
make
sudo make install
```

3. You may need to provide `LDFLAGS/CPPFLAGS` if `./configure` fails to
  find the libpoly or CUDD libraries. Other options may be useful too.  Try
  `./configure --help` to see what's there.


#### Windows Builds

We recommend compiling using Cygwin. If you want a version that works
natively on Windows (i.e., does not depend on the Cygwin DLLs), you
can compile from Cygwin using the MinGW cross-compilers. This is
explained in doc/COMPILING.


#### Documentation

To build the manual from the source, type
```
make doc
```
This will build `./doc/manual/manual.pdf`.

Other documentation is in the `./doc` directory:

- `doc/COMPILING` explains the compilation process and options in detail.
- `doc/NOTES` gives an overview of the source code.
- `doc/YICES-LANGUAGE` explains the syntax of the Yices language, and
  describes commands, functions, and heuristic parameters.

To build the Sphinx documentation:
```
cd doc/sphinx
make html
```

This will build the documentation in build/html (within directory
doc/sphinx). You can also do:
```
make epub
```
and you'll have the doc in `build/epub/Yices.epub`.

## Getting Help and Reporting bugs

For further questions about Yices, please contact us via the Yices
mailing lists yices-help@csl.sri.com. This mailing list is moderated,
but you do not need to register to post to it. You can register to
this mailing list if you are interested in helping others.

Please submit bug reports through GitHub issues. Please include enough
information in your bug report to enable us to reproduce and fix the
problem. This is an example of a good report:

> I am experiencing a segmentation fault from Yices. The following
> is a small test case that causes the crash. I am using Yices 2.4.1 on
> x86_64 statically linked against GMP on Ubuntu 12.04.

This is an example of a poor bug report:

> I have just downloaded Yices. After I compile my code and link it
> with Yices, there is a segmentation fault when I run the executable.
> Can you help?

Please try to include answers to the following questions:
* Which version of Yices are you using?
* On which hardware and OS?
* How can we reproduce the bug? If possible, include an input file or program fragment.<|MERGE_RESOLUTION|>--- conflicted
+++ resolved
@@ -187,7 +187,6 @@
 1. Install SRI's library for polynomial manipulation. It's available
    on github (https://github.com/SRI-CSL/libpoly).
 
-<<<<<<< HEAD
 2. Install the CUDD library for binary-decision diagrams. We recommand
    using the github distributio: https://github.com/ivmai/cudd.
 
@@ -195,11 +194,6 @@
    `--enable-mcsat` to the configure command. In details, type this in
    the toplevel Yices directory:
 
-=======
-2. After you've installed libpoly, add option `--enable-mcsat` to
-   the configure command. In details, type this in the toplevel
-   Yices directory:
->>>>>>> 35e39612
 ```
 autoconf
 ./configure --enable-mcsat
