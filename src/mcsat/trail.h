--- conflicted
+++ resolved
@@ -260,12 +260,10 @@
 /** Sweep any data associated with the unmarked variables  */
 void trail_gc_sweep(mcsat_trail_t* trail, const gc_info_t* gc_vars);
 
-<<<<<<< HEAD
 /** Clear model cache */
 void trail_model_cache_clear(mcsat_trail_t* trail);
-=======
+
 /** compare variables based on the trail level, unassigned to the front, then assigned ones by decreasing level */
 bool trail_variable_compare(const mcsat_trail_t *trail, variable_t t1, variable_t t2);
->>>>>>> c36eb743
 
 #endif /* MCSAT_TRAIL_H_ */