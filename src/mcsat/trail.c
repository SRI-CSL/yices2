/*
 * This file is part of the Yices SMT Solver.
 * Copyright (C) 2017 SRI International.
 *
 * Yices is free software: you can redistribute it and/or modify
 * it under the terms of the GNU General Public License as published by
 * the Free Software Foundation, either version 3 of the License, or
 * (at your option) any later version.
 *
 * Yices is distributed in the hope that it will be useful,
 * but WITHOUT ANY WARRANTY; without even the implied warranty of
 * MERCHANTABILITY or FITNESS FOR A PARTICULAR PURPOSE.  See the
 * GNU General Public License for more details.
 *
 * You should have received a copy of the GNU General Public License
 * along with Yices.  If not, see <http://www.gnu.org/licenses/>.
 */
 
#include "mcsat/trail.h"
#include "io/term_printer.h"
#include "io/yices_pp.h"

void trail_construct(mcsat_trail_t* trail, const variable_db_t* var_db) {
  trail->var_db = var_db;
  init_ivector(&trail->elements, 0);
  init_ivector(&trail->to_repropagate, 0);
  init_ivector(&trail->level_sizes, 0);
  trail->decision_level = 0;
  trail->decision_level_base = 0;
  mcsat_model_construct(&trail->model);
  init_ivector(&trail->type, 0);
  init_ivector(&trail->level, 0);
  init_ivector(&trail->index, 0);
  init_ivector(&trail->id, 0);
  init_ivector(&trail->unassigned, 0);
  trail->inconsistent = false;
}

static inline
void init_ivector_copy(ivector_t* v, const ivector_t* from) {
  init_ivector(v, from->size);
  ivector_add(v, from->data, from->size);
}

void trail_construct_copy(mcsat_trail_t* trail, const mcsat_trail_t* from) {
  trail->var_db = from->var_db;
  init_ivector_copy(&trail->elements, &from->elements);
  init_ivector_copy(&trail->to_repropagate, &from->to_repropagate);
  init_ivector_copy(&trail->level_sizes, &from->level_sizes);
  trail->decision_level = from->decision_level;
  trail->decision_level_base = from->decision_level_base;
  mcsat_model_construct_copy(&trail->model, &from->model);
  init_ivector_copy(&trail->type, &from->type);
  init_ivector_copy(&trail->level, &from->level);
  init_ivector_copy(&trail->index, &from->index);
  init_ivector_copy(&trail->id, &from->id);
  init_ivector_copy(&trail->unassigned, &from->unassigned);
  trail->inconsistent = from->inconsistent;
}

void trail_destruct(mcsat_trail_t* trail) {
  trail->var_db = NULL;
  delete_ivector(&trail->elements);
  delete_ivector(&trail->to_repropagate);
  delete_ivector(&trail->level_sizes);
  trail->decision_level = 0;
  mcsat_model_destruct(&trail->model);
  delete_ivector(&trail->type);
  delete_ivector(&trail->level);
  delete_ivector(&trail->index);
  delete_ivector(&trail->id);
  delete_ivector(&trail->unassigned);
}

void trail_new_variable_notify(mcsat_trail_t* trail, variable_t x) {
  // Notify the model
  mcsat_model_new_variable_notify(&trail->model, x);
  // Resize variable info
  while (trail->type.size <= x) {
    ivector_push(&trail->type, UNASSIGNED);
    ivector_push(&trail->level, -1);
    ivector_push(&trail->index, -1);
    ivector_push(&trail->id, -1);
  }
}

void trail_print(const mcsat_trail_t* trail, FILE* out) {
  uint32_t i;
  variable_t var;
  assignment_type_t var_type;

  fprintf(out, "[\n");
  for (i = 0; i < trail->elements.size; ++ i) {
    if (i) {
      fprintf(out, ", ");
    }
    var = trail->elements.data[i];
    var_type = trail_get_assignment_type(trail, var);

    if (var_type == DECISION) {
      fprintf(out, "\n");
    } else if (i > 0) {
      variable_t prev_var = trail->elements.data[i-1];
      uint32_t l = trail_get_level(trail, prev_var);
      uint32_t l_end = trail_get_level(trail, var);
      for (; l < l_end; ++ l) {
        fprintf(out, "\n ----------- PUSH -------------- \n");
        // This is just a printout heuristic for simple examples with incremental solving.
        // Level of previous variable could be small becuase it was propagated late
        // For example [x *-> 0 [1], b1 *-> false [2], (x > 0) -> false [1], b2 -> false [2]
        // Above trail would print the push between the last two elements.
      }
    }

    variable_db_print_variable(trail->var_db, var, out);

    switch (var_type) {
    case DECISION:
      fprintf(out, " *= ");
      break;
    case PROPAGATION:
      fprintf(out, " == ");
      break;
    default:
      assert(false);
    }
    mcsat_value_print(trail->model.values + var, out);
  }
  fprintf(out, "\n]\n");
}

static inline
void trail_new_decision(mcsat_trail_t* trail) {
  assert(trail_is_consistent(trail));
  trail->decision_level ++;
  ivector_push(&trail->level_sizes, trail->elements.size);
}

void trail_new_base_level(mcsat_trail_t* trail) {
  assert(trail->decision_level == trail->decision_level_base);
  trail_new_decision(trail);
  trail->decision_level_base = trail->decision_level;
}

uint32_t trail_pop_base_level(mcsat_trail_t* trail) {
  assert(trail->decision_level == trail->decision_level_base);
  assert(trail->decision_level_base > 0);
  trail->decision_level_base --;
  return trail->decision_level_base;
}

static inline
void trail_undo_decision(mcsat_trail_t* trail) {
  trail->decision_level --;
  ivector_pop(&trail->level_sizes);
}

static inline
void trail_set_value(mcsat_trail_t* trail, variable_t x, const mcsat_value_t* value, uint32_t id, assignment_type_t type, uint32_t level) {
  assert(trail->index.data[x] == -1);
  assert(trail->type.data[x] == UNASSIGNED);
  assert(trail->level.data[x] == -1);
  assert(trail->id.data[x] == -1);
  assert((type == DECISION && level == trail->decision_level) || (type == PROPAGATION && level <= trail->decision_level));

  // Remember the index
  trail->index.data[x] = trail->elements.size;
  // Set the type
  trail->type.data[x] = type;
  // Set the level
  trail->level.data[x] = level;
  // Set the id of the decision
  trail->id.data[x] = id;

  // Set the value
  assert(value->type != VALUE_BOOLEAN || variable_db_is_boolean(trail->var_db, x));
  mcsat_model_set_value(&trail->model, x, value);
}

static inline
void trail_undo_value(mcsat_trail_t* trail, variable_t x) {
  trail->type.data[x] = UNASSIGNED;
  trail->index.data[x] = -1;
  trail->level.data[x] = -1;
  trail->id.data[x] = -1;
  ivector_push(&trail->unassigned, x);
}

void trail_add_decision(mcsat_trail_t* trail, variable_t x, const mcsat_value_t* value, uint32_t id) {
  assert(x >= 0);
  assert(!trail_has_value(trail, x));

  // Mark new decision
  trail_new_decision(trail);
  // Set the value
  trail_set_value(trail, x, value, id, DECISION, trail->decision_level);
  // Push the element
  ivector_push(&trail->elements, x);
}

void trail_pop_decision(mcsat_trail_t* trail) {
  variable_t x;
  // Undo the value with the addition of decision unmark
  x = ivector_last(&trail->elements);
  trail_undo_value(trail, x);
  // Don't unset value, keep for caching: mcsat_model_unset_value(&trail->model, x);
  trail_undo_decision(trail);
  ivector_pop(&trail->elements);
  // Also, we're back into consistent
  trail->inconsistent = false;
  // Repropagate
  while (trail->to_repropagate.size > 0) {
    x = ivector_last(&trail->to_repropagate);
    ivector_pop(&trail->to_repropagate);
    trail->index.data[x] = trail->elements.size;
    ivector_push(&trail->elements, x);
  }
}

void trail_add_propagation(mcsat_trail_t* trail, variable_t x, const mcsat_value_t* value, uint32_t id, uint32_t level) {
  assert(x >= 0);
  assert(!trail_has_value(trail, x));
  assert(level >= trail->decision_level_base);
  assert(level <= trail->decision_level);
  // Set the value
  trail_set_value(trail, x, value, id, PROPAGATION, level);
  // Push the element
  ivector_push(&trail->elements, x);
}


void trail_pop_propagation(mcsat_trail_t* trail) {
  variable_t x;
  uint32_t x_level;
  // Undo the value with the addition of decision unmark
  x = ivector_last(&trail->elements);
  x_level = trail_get_level(trail, x);
  assert(x_level <= trail->decision_level);
  if (x_level == trail->decision_level) {
    trail_undo_value(trail, x);
    // Don't unset model value, keep for caching: mcsat_model_unset_value(&trail->model, x);
  } else {
    // Propagations at lower levels, remember and re-propagate during on pop-decision
    assert(x_level < trail->decision_level);
    ivector_push(&trail->to_repropagate, x);
  }
  ivector_pop(&trail->elements);
}

void trail_pop(mcsat_trail_t* trail) {
  assert(trail->decision_level >= trail->decision_level_base);
  assert(trail->level_sizes.size > 0);
  uint32_t target_size = ivector_last(&trail->level_sizes);
  while (trail->elements.size > target_size && trail_get_assignment_type(trail, trail_back(trail)) != DECISION) {
    trail_pop_propagation(trail);
  };
  if (trail->elements.size > target_size) {
    trail_pop_decision(trail);
  } else {
    // Fake push, no decision, so we just undo
    trail_undo_decision(trail);
    // Also, we're back into consistent
    trail->inconsistent = false;
  }
}

void trail_gc_mark(mcsat_trail_t* trail, gc_info_t* gc_vars) {

  uint32_t i;
  variable_t var;

  assert(trail->to_repropagate.size == 0);
  assert(trail->unassigned.size == 0);
  assert(trail->decision_level == trail->decision_level_base);

  for (i = 0; i < trail->elements.size; ++ i) {
    var = trail->elements.data[i];
    assert(variable_db_is_variable(trail->var_db, var, true));
    gc_info_mark(gc_vars, var);
  }
}

void trail_gc_sweep(mcsat_trail_t* trail, const gc_info_t* gc_vars) {
  variable_t var;

  assert(gc_vars->is_id);

  // Remove from the model cache, otherwise the cache might contain wrongly
  // typed variables
  for (var = 0; var < trail->model.size; ++ var) {
    if (var != variable_null && gc_info_get_reloc(gc_vars, var) == variable_null) {
      assert(!trail_has_value(trail, var));
      if (mcsat_model_has_value(&trail->model, var)) {
        mcsat_model_unset_value(&trail->model, var);
      }
      assert(!trail_has_value(trail, var));
    }
  }
}

<<<<<<< HEAD
void trail_model_cache_clear(mcsat_trail_t* trail) {
  variable_t var;
  for (var = 0; var < trail->model.size; ++var) {
    if (!trail_has_value(trail, var) &&
	mcsat_model_get_value(&trail->model, var)->type != VALUE_NONE) {
      mcsat_model_unset_value(&trail->model, var);
    }
=======
bool trail_variable_compare(const mcsat_trail_t *trail, variable_t t1, variable_t t2) {
  bool t1_has_value, t2_has_value;
  uint32_t t1_index, t2_index;

  // We compare variables based on the trail level, unassigned to the front,
  // then assigned ones by decreasing level

  // Literals with no value
  t1_has_value = trail_has_value(trail, t1);
  t2_has_value = trail_has_value(trail, t2);
  if (!t1_has_value && !t2_has_value) {
    // Both have no value, just order by variable
    return t1 < t2;
  }

  // At least one has a value
  if (!t1_has_value) {
    // t1 < t2, goes to front
    return true;
  }
  if (!t2_has_value) {
    // t2 < t1, goes to front
    return false;
  }

  // Both literals have a value, sort by decreasing level
  t1_index = trail_get_index(trail, t1);
  t2_index = trail_get_index(trail, t2);
  if (t1_index != t2_index) {
    // t1 > t2 goes to front
    return t1_index > t2_index;
  } else {
    return t1 < t2;
>>>>>>> c36eb743
  }
}<|MERGE_RESOLUTION|>--- conflicted
+++ resolved
@@ -298,7 +298,6 @@
   }
 }
 
-<<<<<<< HEAD
 void trail_model_cache_clear(mcsat_trail_t* trail) {
   variable_t var;
   for (var = 0; var < trail->model.size; ++var) {
@@ -306,7 +305,9 @@
 	mcsat_model_get_value(&trail->model, var)->type != VALUE_NONE) {
       mcsat_model_unset_value(&trail->model, var);
     }
-=======
+  }
+}
+
 bool trail_variable_compare(const mcsat_trail_t *trail, variable_t t1, variable_t t2) {
   bool t1_has_value, t2_has_value;
   uint32_t t1_index, t2_index;
@@ -340,6 +341,5 @@
     return t1_index > t2_index;
   } else {
     return t1 < t2;
->>>>>>> c36eb743
   }
 }