--- conflicted
+++ resolved
@@ -486,12 +486,8 @@
     case ARITH_EQ_ATOM:      // equality (t == 0)
     case ARITH_BINEQ_ATOM:   // equality (t1 == t2)  (between two arithmetic terms)
     case ARITH_GE_ATOM:      // inequality (t >= 0)
-<<<<<<< HEAD
     case ARITH_FF_EQ_ATOM:   // finite field equality (t == 0)
     case ARITH_FF_BINEQ_ATOM: // finite field equality (t1 == t2)  (between two arithmetic terms)
-    case BV_ARRAY:
-=======
->>>>>>> f0676144
     case BV_DIV:
     case BV_REM:
     case BV_SMOD:
