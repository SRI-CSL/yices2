--- conflicted
+++ resolved
@@ -488,10 +488,6 @@
     case ARITH_GE_ATOM:      // inequality (t >= 0)
     case ARITH_FF_EQ_ATOM:   // finite field equality (t == 0)
     case ARITH_FF_BINEQ_ATOM: // finite field equality (t1 == t2)  (between two arithmetic terms)
-<<<<<<< HEAD
-=======
-    case BV_ARRAY:
->>>>>>> dbd7e5ff
     case BV_DIV:
     case BV_REM:
     case BV_SMOD:
@@ -953,11 +949,7 @@
     case ARITH_FF_POLY:    // polynomial with finite field coefficients
     {
       polynomial_t* p = finitefield_poly_term_desc(terms, current);
-<<<<<<< HEAD
-      rational_t *mod = finitefield_term_order(terms, current);
-=======
       const rational_t *mod = finitefield_term_order(terms, current);
->>>>>>> dbd7e5ff
 
       bool children_done = true;
       bool children_same = true;
