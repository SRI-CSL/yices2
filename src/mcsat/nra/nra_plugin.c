--- conflicted
+++ resolved
@@ -1921,7 +1921,6 @@
   nra->exception = handler;
 }
 
-<<<<<<< HEAD
 static
 const mcsat_value_t* ensure_lp_value(const mcsat_value_t* value, mcsat_value_t* alternative) {
   lp_value_t lp_value;
@@ -1943,7 +1942,6 @@
   return NULL;
 }
 
-
 static
 void nra_plugin_decide_assignment(plugin_t* plugin, variable_t x, const mcsat_value_t* value, trail_token_t* decide) {
   nra_plugin_t* nra = (nra_plugin_t*) plugin;
@@ -1966,8 +1964,6 @@
   }
 }
 
-=======
-
 static
 void nra_plugin_learn(plugin_t* plugin, trail_token_t* prop) {
   uint32_t i;
@@ -2030,7 +2026,6 @@
   }
 
 }
->>>>>>> 6aeeedac
 
 plugin_t* nra_plugin_allocator(void) {
   nra_plugin_t* plugin = safe_malloc(sizeof(nra_plugin_t));
@@ -2042,11 +2037,8 @@
   plugin->plugin_interface.event_notify        = nra_plugin_event_notify;
   plugin->plugin_interface.propagate           = nra_plugin_propagate;
   plugin->plugin_interface.decide              = nra_plugin_decide;
-<<<<<<< HEAD
   plugin->plugin_interface.decide_assignment   = nra_plugin_decide_assignment;
-=======
   plugin->plugin_interface.learn               = nra_plugin_learn;
->>>>>>> 6aeeedac
   plugin->plugin_interface.get_conflict        = nra_plugin_get_conflict;
   plugin->plugin_interface.explain_propagation = nra_plugin_explain_propagation;
   plugin->plugin_interface.explain_evaluation  = nra_plugin_explain_evaluation;
