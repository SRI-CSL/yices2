/*
 * This file is part of the Yices SMT Solver.
 * Copyright (C) 2017 SRI International.
 *
 * Yices is free software: you can redistribute it and/or modify
 * it under the terms of the GNU General Public License as published by
 * the Free Software Foundation, either version 3 of the License, or
 * (at your option) any later version.
 *
 * Yices is distributed in the hope that it will be useful,
 * but WITHOUT ANY WARRANTY; without even the implied warranty of
 * MERCHANTABILITY or FITNESS FOR A PARTICULAR PURPOSE.  See the
 * GNU General Public License for more details.
 *
 * You should have received a copy of the GNU General Public License
 * along with Yices.  If not, see <http://www.gnu.org/licenses/>.
 */

#if defined(CYGWIN) || defined(MINGW)
#ifndef __YICES_DLLSPEC__
#define __YICES_DLLSPEC__ __declspec(dllexport)
#endif
#endif

#include "mcsat/solver.h"

#include "context/context.h"
#include "model/models.h"
#include "model/concrete_values.h"
#include "model/model_queries.h"
#include "io/concrete_value_printer.h"

#include "mcsat/variable_db.h"
#include "mcsat/variable_queue.h"
#include "mcsat/trail.h"
#include "mcsat/conflict.h"
#include "mcsat/plugin.h"
#include "mcsat/tracing.h"

#include "utils/int_queues.h"
#include "utils/bitvectors.h"
#include "utils/int_hash_sets.h"

#include "mcsat/bool/bool_plugin.h"
#include "mcsat/ite/ite_plugin.h"
#include "mcsat/nra/nra_plugin.h"
#include "mcsat/uf/uf_plugin.h"
#include "mcsat/bv/bv_plugin.h"
#include "mcsat/ff/ff_plugin.h"

#include "mcsat/preprocessor.h"

#include "mcsat/l2o/l2o.h"

#include "mcsat/utils/statistics.h"

#include "utils/dprng.h"
#include "model/model_queries.h"
#include "io/model_printer.h"

#include "yices.h"
#include <inttypes.h>
#include <math.h>

#include <math.h>

/**
 * Notification of new variables for the main solver.
 */
typedef struct solver_new_variable_notify_s {
  void (*new_variable) (struct solver_new_variable_notify_s* self, variable_t x);
  mcsat_solver_t* mcsat;
} solver_new_variable_notify_t;

/**
 * Context of each plugin encapsulates its essential information, including
 * the solver itself, its index in the solver and its name (for debugging
 * purposes).
 */
typedef struct mcsat_plugin_context_s {
  /** The regular plugin context */
  plugin_context_t ctx;
  /** The solver reference */
  mcsat_solver_t* mcsat;
  /** The name of the plugin */
  const char* plugin_name;
} mcsat_plugin_context_t;

/**
 * The token is passed to plugins for trail operations (propagation and
 * decisions) and encapsulates additional information for debugging purposes.
 */
typedef struct {
  /** The token interface */
  trail_token_t token_interface;
  /** Link to the context */
  mcsat_plugin_context_t* ctx;
  /** If this is a decision token, this is the suggested variable to decide */
  variable_t x;
  /** How many times has the token been used */
  uint32_t used;
} plugin_trail_token_t;

/** Type of lemma weight for adding to restart counter */
typedef enum {
  /** Just add 1 */
  LEMMA_WEIGHT_UNIT,
  /** Add the size of the lemma */
  LEMMA_WEIGHT_SIZE,
  /** Add the glue of the lemma */
  LEMMA_WEIGHT_GLUE
} lemma_weight_type_t;

#define MCSAT_MAX_PLUGINS 10

typedef struct {
  /** Main evaluation method */
  bool (*evaluates_at) (const mcsat_evaluator_interface_t* data, term_t t, int_mset_t* vars, mcsat_value_t* value, uint32_t trail_size);
  /** The solver */
  mcsat_solver_t* solver;
} mcsat_evaluator_t;

struct mcsat_solver_s {

  /** Context of the solver */
  const context_t* ctx;

  /** Flag to stop the search */
  bool stop_search;

  /** Exception handler */
  jmp_buf* exception;

  /** Term manager for everyone to use */
  term_manager_t tm;

  /** Input types are from this table */
  type_table_t* types;

  /** Input terms are from this table */
  term_table_t* terms;

  /** Size of the input table at entry to solve() */
  uint32_t terms_size_on_solver_entry;

  /** The status (real status is in trail, this is for context integration) */
  smt_status_t status;

  /** Number of inconsistent push calls */
  uint32_t inconsistent_push_calls;

  /** Notifications for new variables */
  solver_new_variable_notify_t var_db_notify;

  /** Variable database */
  variable_db_t* var_db;

  /** List of assertions (positive variables) asserted to true. */
  ivector_t assertion_vars;

  /**
   * List of assertions (terms) as sent to the solver through the API. These
   * terms have not been pre-processed.
   */
  ivector_t assertion_terms_original;

  /** Temp assertion vector while preprocessing */
  ivector_t assertions_tmp;

  /** The trail */
  mcsat_trail_t* trail;

  /** Mark when adding an assertion */
  bool registration_is_assertion;

  /** Queue for registering new variables */
  int_queue_t registration_queue;

  /** Has a term been registered already */
  int_hset_t registration_cache;

  /** Array of individual plugins, and the additional info */
  struct {
    plugin_t* plugin;
    mcsat_plugin_context_t* plugin_ctx;
    char* plugin_name;
  } plugins[MCSAT_MAX_PLUGINS];

  /** The evaluator */
  mcsat_evaluator_t evaluator;

  /** The preprocessor */
  preprocessor_t preprocessor;

  /** L2O operator */
  l2o_t l2o;

  /**
   * Array of owners for each term kind. If there are more than one, they
   * continue at indices mod NUM_TERM_KINDS.
   */
  uint32_t kind_owners[NUM_TERM_KINDS * MCSAT_MAX_PLUGINS];

  /**
   * Which of the kinds are 'internal': not for external use.
   */
  int_hset_t internal_kinds;

  /**
   * Array of owners for each type. If there are more than one, they
   * continue at indices mod NUM_TYPE_KINDS.
   */
  uint32_t type_owners[NUM_TYPE_KINDS * MCSAT_MAX_PLUGINS];

  /**
   * Array of decision makers for each type. There can be only one.
   */
  uint32_t decision_makers[NUM_TYPE_KINDS];

  /** Plugin the reported a conflict */
  mcsat_plugin_context_t* plugin_in_conflict;

  /** Variable that is in conflict (if found during assumption decisions) */
  variable_t variable_in_conflict;

  /** Lemmas reported by plugins  */
  ivector_t plugin_lemmas;

  /** Lemmas defining a variable. Will be re-asserted on pop if the variable is still there */
  ivector_t plugin_definition_lemmas;

  /** Variables of definition lemmas (as terms) */
  ivector_t plugin_definition_vars;

  /** Last processed definition lemma */
  uint32_t plugin_definition_lemmas_i;

  /** Number of plugins */
  uint32_t plugins_count;

  /** Variable to decide on first */
  ivector_t top_decision_vars;

  /** Variables hinted by the plugins to decide next */
  int_queue_t hinted_decision_vars;

  /** The queue for variable decisions */
  var_queue_t var_queue;

  /** All pending requests */
  struct {
    bool restart;
    bool gc_calls;
    bool recache;
  } pending_requests_all;

  /** Any pending requests */
  bool pending_requests;

  /** Assumption variables */
  ivector_t assumption_vars;

  /** Index of the assumption to process next */
  uint32_t assumption_i;

  /** Level at which last assumption has been decided (-1 if not yet) */
  int32_t assumptions_decided_level;

  /** Model used for assumptions solving */
  model_t* assumptions_model;

  /** Interpolant */
  term_t interpolant;

  /** Statistics */
  statistics_t stats;

  struct {
    // Assertions added
    statistic_int_t* assertions;
    // Lemmas added
    statistic_int_t* lemmas;
    // Decisions performed
    statistic_int_t* decisions;
    // Restarts performed
    statistic_int_t* restarts;
    // Conflicts handled
    statistic_int_t* conflicts;
    // Average conflict size
    statistic_avg_t* avg_conflict_size;
    // GC calls
    statistic_int_t* gc_calls;
    // Recache calls
    statistic_int_t* recaches;
  } solver_stats;

  struct {
    // Restart interval (used as multiplier in luby sequence)
    uint32_t restart_interval;
    // Type of weight to use for restart counter
    lemma_weight_type_t lemma_restart_weight_type;
    // recache interval
    uint32_t recache_interval;
<<<<<<< HEAD
    // wait some time until the first l2o operation
    uint32_t recache_initial_delay;
=======
>>>>>>> 26ec3c0f
    // Random decision frequency
    double random_decision_freq;
    // Random decision seed
    double random_decision_seed;
  } heuristic_params;

  /** Scope holder for backtracking int variables */
  scope_holder_t scope;

  /** IDs of various plugins, if added */
  uint32_t bool_plugin_id;
  uint32_t uf_plugin_id;
  uint32_t ite_plugin_id;
  uint32_t nra_plugin_id;
  uint32_t bv_plugin_id;
};

static
bool mcsat_is_consistent(mcsat_solver_t* mcsat) {
  return trail_is_consistent(mcsat->trail) && mcsat->variable_in_conflict == variable_null;
}

static
void mcsat_add_lemma(mcsat_solver_t* mcsat, ivector_t* lemma, term_t decision_bound);

static
void propagation_check(const ivector_t* reasons, term_t x, term_t subst);

static
void mcsat_stats_init(mcsat_solver_t* mcsat) {
  mcsat->solver_stats.assertions = statistics_new_int(&mcsat->stats, "mcsat::assertions");
  mcsat->solver_stats.conflicts = statistics_new_int(&mcsat->stats, "mcsat::conflicts");
  mcsat->solver_stats.avg_conflict_size = statistics_new_avg(&mcsat->stats, "mcsat::avg_conflict_size");
  mcsat->solver_stats.decisions = statistics_new_int(&mcsat->stats, "mcsat::decisions");
  mcsat->solver_stats.gc_calls = statistics_new_int(&mcsat->stats, "mcsat::gc_calls");
  mcsat->solver_stats.lemmas = statistics_new_int(&mcsat->stats, "mcsat::lemmas");
  mcsat->solver_stats.restarts = statistics_new_int(&mcsat->stats, "mcsat::restarts");
  mcsat->solver_stats.recaches = statistics_new_int(&mcsat->stats, "mcsat::recaches");
}

static
void mcsat_heuristics_init(mcsat_solver_t* mcsat) {
  mcsat->heuristic_params.restart_interval = 10;
  mcsat->heuristic_params.lemma_restart_weight_type = LEMMA_WEIGHT_SIZE;
<<<<<<< HEAD
  mcsat->heuristic_params.recache_interval = 50;
  mcsat->heuristic_params.recache_initial_delay = 50;
=======
  mcsat->heuristic_params.recache_interval = 300;
>>>>>>> 26ec3c0f
  mcsat->heuristic_params.random_decision_freq = mcsat->ctx->mcsat_options.rand_dec_freq;
  mcsat->heuristic_params.random_decision_seed = mcsat->ctx->mcsat_options.rand_dec_seed;
}

static
bool mcsat_evaluates_at(const mcsat_evaluator_interface_t* self, term_t t, int_mset_t* vars, mcsat_value_t* value, uint32_t trail_size) {

  const mcsat_solver_t* mcsat = ((const mcsat_evaluator_t*) self)->solver;
  assert(value != NULL);

  if (trace_enabled(mcsat->ctx->trace, "mcsat::resolve")) {
    FILE* out = trace_out(mcsat->ctx->trace);
    fprintf(out, "explaining eval of: ");
    term_print_to_file(out, mcsat->terms, t);
    fprintf(out, " -> ");
    mcsat_value_print(value, out);
    fprintf(out, "\n");
  }

  uint32_t i;
  term_kind_t kind;
  type_kind_t type_kind;
  bool evaluates = false;
  plugin_t* plugin;

  kind = term_kind(mcsat->terms, t);
  bool is_equality = false;
  switch (kind) {
  case EQ_TERM:
  case BV_EQ_ATOM:
  case ARITH_BINEQ_ATOM:
  case ARITH_FF_BINEQ_ATOM:
    is_equality = true;
    break;
  default:
    // Nothing
    break;
  }

  if (!is_equality) {
    for (i = kind; mcsat->kind_owners[i] != MCSAT_MAX_PLUGINS; i += NUM_TERM_KINDS) {
      int_mset_clear(vars);
      plugin = mcsat->plugins[mcsat->kind_owners[i]].plugin;
      if (plugin->explain_evaluation) {
        if (trace_enabled(mcsat->ctx->trace, "mcsat::resolve")) {
          FILE* out = trace_out(mcsat->ctx->trace);
          fprintf(out, "explaining eval with: %s\n", mcsat->plugins[mcsat->kind_owners[i]].plugin_name);
        }
        evaluates = plugin->explain_evaluation(plugin, t, vars, value);
        if (evaluates) {
          return true;
        }
      }
    }
  } else {
    composite_term_t* eq_desc = composite_term_desc(mcsat->terms, t);
    type_kind = term_type_kind(mcsat->terms, eq_desc->arg[0]);
    for (i = type_kind; mcsat->type_owners[i] != MCSAT_MAX_PLUGINS; i += NUM_TERM_KINDS) {
      int_mset_clear(vars);
      plugin = mcsat->plugins[mcsat->type_owners[i]].plugin;
      if (plugin->explain_evaluation) {
        if (trace_enabled(mcsat->ctx->trace, "mcsat::resolve")) {
          FILE* out = trace_out(mcsat->ctx->trace);
          fprintf(out, "explaining eval with: %s\n", mcsat->plugins[mcsat->type_owners[i]].plugin_name);
        }
        evaluates = plugin->explain_evaluation(plugin, t, vars, value);
        if (evaluates) {
          return true;
        }
      }
    }
  }

  if (!evaluates) {
    // Maybe the term itself evaluates
    term_t t_unsigned = unsigned_term(t);
    variable_t t_var = variable_db_get_variable_if_exists(mcsat->var_db, t_unsigned);
    if (t_var != variable_null) {
      if (trail_has_value(mcsat->trail, t_var)) {
        const mcsat_value_t* t_var_value = trail_get_value(mcsat->trail, t_var);
        bool negated = is_neg_term(t);
        if ((negated && t_var_value->b != value->b)
            || (!negated && t_var_value->b == value->b)) {
          int_mset_clear(vars);
          int_mset_add(vars, t_var);
          return true;
        }
      }
      if (vars->size == 0) {
        int_mset_add(vars, t_var);
      }
    }
  }

  return false;
}

/** Construct the mcsat evaluator */
void mcsat_evaluator_construct(mcsat_evaluator_t* evaluator, mcsat_solver_t* solver) {
  evaluator->evaluates_at = mcsat_evaluates_at;
  evaluator->solver = solver;
}

/** Callback on propagations */
static
bool trail_token_add(trail_token_t* token, variable_t x, const mcsat_value_t* value) {
  plugin_trail_token_t* tk = (plugin_trail_token_t*) token;
  mcsat_solver_t* mcsat = tk->ctx->mcsat;
  mcsat_trail_t* trail = mcsat->trail;
  bool is_decision;

  is_decision = tk->x != variable_null;

  if (ctx_trace_enabled(&tk->ctx->ctx, "trail::add")) {
    if (is_decision) {
      ctx_trace_printf(&tk->ctx->ctx, "plugin %s deciding ", tk->ctx->plugin_name);\
    } else {
      ctx_trace_printf(&tk->ctx->ctx, "plugin %s propagating ", tk->ctx->plugin_name);\
    }
    variable_db_print_variable(mcsat->var_db, x, ctx_trace_out(&tk->ctx->ctx));
    ctx_trace_printf(&tk->ctx->ctx, " -> ");
    mcsat_value_print(value, ctx_trace_out(&tk->ctx->ctx));
    ctx_trace_printf(&tk->ctx->ctx, "\n");
  }

  if (trail_has_value(trail, x)) {
    return false;
  }

  tk->used ++;

  if (is_decision) {
    trail_add_decision(trail, x, value, tk->ctx->ctx.plugin_id);
  } else {
    trail_add_propagation(trail, x, value, tk->ctx->ctx.plugin_id, trail->decision_level);
  }

  if (ctx_trace_enabled(&tk->ctx->ctx, "mcsat::propagation::check") && !is_decision) {
    uint32_t plugin_id = tk->ctx->ctx.plugin_id;
    if (plugin_id != mcsat->bool_plugin_id) {
      ivector_t reason;
      init_ivector(&reason, 0);
      plugin_t* plugin = mcsat->plugins[plugin_id].plugin;
      term_t substitution = plugin->explain_propagation(plugin, x, &reason);
      term_t x_term = variable_db_get_term(mcsat->var_db, x);
      propagation_check(&reason, x_term, substitution);
      delete_ivector(&reason);
    }
  }

  return true;
}

/** Callback on propagations at lower levels */
static
bool trail_token_add_at_level(trail_token_t* token, variable_t x, const mcsat_value_t* value, uint32_t level) {
  plugin_trail_token_t* tk = (plugin_trail_token_t*) token;
  mcsat_solver_t* mcsat = tk->ctx->mcsat;
  mcsat_trail_t* trail = mcsat->trail;

  if (ctx_trace_enabled(&tk->ctx->ctx, "trail::add")) {
    ctx_trace_printf(&tk->ctx->ctx, "plugin %s propagating ", tk->ctx->plugin_name);
    variable_db_print_variable(mcsat->var_db, x, ctx_trace_out(&tk->ctx->ctx));
    ctx_trace_printf(&tk->ctx->ctx, " -> ");
    mcsat_value_print(value, ctx_trace_out(&tk->ctx->ctx));
    ctx_trace_printf(&tk->ctx->ctx, "\n");
  }

  // Only for propagations, we can't decide on lower levels
  assert(tk->x == variable_null);

  if (trail_has_value(trail, x)) {
    return false;
  }

  tk->used ++;

  // Check for trail level
  if (level < trail->decision_level_base) {
    level = trail->decision_level_base;
  }

  // Add the propagation
  trail_add_propagation(trail, x, value, tk->ctx->ctx.plugin_id, level);

  return true;
}


static
void trail_token_conflict(trail_token_t* token) {
  plugin_trail_token_t* tk = (plugin_trail_token_t*) token;

  if (ctx_trace_enabled(&tk->ctx->ctx, "trail::conflict")) {
    ctx_trace_printf(&tk->ctx->ctx, "plugin %s reporting a conflict\n", tk->ctx->plugin_name);
  }

  tk->used ++;

  // Remember the plugin that reported the
  tk->ctx->mcsat->plugin_in_conflict = tk->ctx;

  // Set the trail to be inconsistent
  trail_set_inconsistent(tk->ctx->mcsat->trail);
}

static
void trail_token_lemma(trail_token_t* token, term_t lemma) {
  plugin_trail_token_t* tk = (plugin_trail_token_t*) token;

  if (ctx_trace_enabled(&tk->ctx->ctx, "trail::lemma")) {
    ctx_trace_printf(&tk->ctx->ctx, "plugin %s reporting a lemma\n", tk->ctx->plugin_name);
    ctx_trace_term(&tk->ctx->ctx, lemma);
  }

  tk->used ++;

  // Remember the lemma
  ivector_push(&tk->ctx->mcsat->plugin_lemmas, lemma);
}

static
void trail_token_definition_lemma(trail_token_t* token, term_t lemma, term_t t) {
  plugin_trail_token_t* tk = (plugin_trail_token_t*) token;

  if (ctx_trace_enabled(&tk->ctx->ctx, "trail::lemma")) {
    ctx_trace_printf(&tk->ctx->ctx, "plugin %s reporting a definition lemma\n", tk->ctx->plugin_name);
    ctx_trace_term(&tk->ctx->ctx, lemma);
  }

  tk->used ++;

  // Remember the definition
  ivector_push(&tk->ctx->mcsat->plugin_definition_lemmas, lemma);
  ivector_push(&tk->ctx->mcsat->plugin_definition_vars, t);
}

/** Construct the trail token */
static inline
void trail_token_construct(plugin_trail_token_t* token, mcsat_plugin_context_t* ctx, variable_t x) {
  token->token_interface.add = trail_token_add;
  token->token_interface.add_at_level = trail_token_add_at_level;
  token->token_interface.conflict = trail_token_conflict;
  token->token_interface.lemma = trail_token_lemma;
  token->token_interface.definition_lemma = trail_token_definition_lemma;
  token->ctx = ctx;
  token->x = x;
  token->used = 0;
}

void mcsat_plugin_term_notification_by_kind(plugin_context_t* self, term_kind_t kind, bool is_internal) {
  uint32_t i;
  mcsat_plugin_context_t* mctx;

  mctx = (mcsat_plugin_context_t*) self;
  assert(self->plugin_id != MCSAT_MAX_PLUGINS);
  for (i = kind; mctx->mcsat->kind_owners[i] != MCSAT_MAX_PLUGINS; i += NUM_TERM_KINDS) {}
  mctx->mcsat->kind_owners[i] = self->plugin_id;
  if (is_internal) {
    int_hset_add(&mctx->mcsat->internal_kinds, kind);
  }
}

void mcsat_plugin_term_notification_by_type(plugin_context_t* self, type_kind_t kind) {
  uint32_t i;
  mcsat_plugin_context_t* mctx;

  mctx = (mcsat_plugin_context_t*) self;
  assert(self->plugin_id != MCSAT_MAX_PLUGINS);
  for (i = kind; mctx->mcsat->type_owners[i] != MCSAT_MAX_PLUGINS; i += NUM_TYPE_KINDS) {}
  mctx->mcsat->type_owners[i] = self->plugin_id;
}

static
void mcsat_request_restart(mcsat_solver_t* mcsat) {
  mcsat->pending_requests = true;
  mcsat->pending_requests_all.restart = true;
}

static
void mcsat_request_gc(mcsat_solver_t* mcsat) {
  mcsat->pending_requests = true;
  mcsat->pending_requests_all.gc_calls = true;
}

static
void mcsat_request_recache(mcsat_solver_t* mcsat) {
  mcsat->pending_requests = true;
  mcsat->pending_requests_all.recache = true;
}

static
void mcsat_plugin_context_restart(plugin_context_t* self) {
  mcsat_plugin_context_t* mctx;

  mctx = (mcsat_plugin_context_t*) self;
  mcsat_request_restart(mctx->mcsat);
}

static
void mcsat_plugin_context_gc(plugin_context_t* self) {
  mcsat_plugin_context_t* mctx;

  mctx = (mcsat_plugin_context_t*) self;
  mcsat_request_gc(mctx->mcsat);
}

static inline
void mcsat_add_top_decision(mcsat_solver_t* mcsat, variable_t x) {
  for (int i = 0; i < mcsat->top_decision_vars.size; ++i) {
    if (mcsat->top_decision_vars.data[i] == x) {
      return;
    }
  }
  ivector_push(&mcsat->top_decision_vars, x);
}

static inline
void mcsat_add_decision_hint(mcsat_solver_t* mcsat, variable_t x) {
  int_queue_push(&mcsat->hinted_decision_vars, x);
}

static inline
void mcsat_bump_variable(mcsat_solver_t* mcsat, variable_t x, uint32_t factor) {
  var_queue_bump_variable(&mcsat->var_queue, x, factor);
}

#if 0
static inline
void mcsat_bump_variables_vector(mcsat_solver_t* mcsat, const ivector_t* vars) {
  uint32_t i;
  for (i = 0; i < vars->size; ++ i) {
    mcsat_bump_variable(mcsat, vars->data[i], 1);
  }
}
#endif

static inline
void mcsat_bump_variables_mset(mcsat_solver_t* mcsat, const int_mset_t* vars) {
  uint32_t i;
  for (i = 0; i < vars->element_list.size; ++ i) {
    variable_t x = vars->element_list.data[i];
    uint32_t n = int_mset_contains(vars, x);
    mcsat_bump_variable(mcsat, x, n);
  }
}

static
void mcsat_plugin_context_bump_variable(plugin_context_t* self, variable_t x) {
  mcsat_plugin_context_t* mctx;

  mctx = (mcsat_plugin_context_t*) self;
  mcsat_bump_variable(mctx->mcsat, x, 1);
}

static
void mcsat_plugin_context_bump_variable_n(plugin_context_t* self, variable_t x, uint32_t n) {
  mcsat_plugin_context_t* mctx;

  mctx = (mcsat_plugin_context_t*) self;
  mcsat_bump_variable(mctx->mcsat, x, n);
}

static
int mcsat_plugin_context_cmp_variables(plugin_context_t* self, variable_t x, variable_t y) {
  mcsat_plugin_context_t* mctx;
  mctx = (mcsat_plugin_context_t*) self;
  return var_queue_cmp_variables(&mctx->mcsat->var_queue, x, y);
}

static
void mcsat_plugin_context_request_top_decision(plugin_context_t* self, variable_t x) {
  mcsat_plugin_context_t* mctx;
  mctx = (mcsat_plugin_context_t*) self;
  mcsat_add_top_decision(mctx->mcsat, x);
}

static
void mcsat_plugin_context_hint_next_decision(plugin_context_t* self, variable_t x) {
  mcsat_plugin_context_t* mctx;
  mctx = (mcsat_plugin_context_t*) self;
  mcsat_add_decision_hint(mctx->mcsat, x);
}

/*
 * Provide hint to the trail cache.
 */
static
void mcsat_plugin_context_hint_value(plugin_context_t* self, variable_t x, const mcsat_value_t* val) {
  mcsat_plugin_context_t* mctx;
  mctx = (mcsat_plugin_context_t*) self;
  trail_set_cached_value(mctx->mcsat->trail, x, val);
}

static
void mcsat_plugin_context_decision_calls(plugin_context_t* self, type_kind_t type) {
  mcsat_plugin_context_t* mctx;

  mctx = (mcsat_plugin_context_t*) self;
  assert(mctx->mcsat->decision_makers[type] == MCSAT_MAX_PLUGINS);
  mctx->mcsat->decision_makers[type] = self->plugin_id;
}

void mcsat_plugin_context_construct(mcsat_plugin_context_t* ctx, mcsat_solver_t* mcsat, uint32_t plugin_i, const char* plugin_name) {
  ctx->ctx.plugin_id = plugin_i;
  ctx->ctx.var_db = mcsat->var_db;
  ctx->ctx.tm = &mcsat->tm;
  ctx->ctx.terms = mcsat->terms;
  ctx->ctx.types = mcsat->types;
  ctx->ctx.exception = mcsat->exception;
  ctx->ctx.options = &mcsat->ctx->mcsat_options;
  ctx->ctx.trail = mcsat->trail;
  ctx->ctx.stats = &mcsat->stats;
  ctx->ctx.tracer = mcsat->ctx->trace;
  ctx->ctx.stop_search = &mcsat->stop_search;
  ctx->ctx.request_decision_calls = mcsat_plugin_context_decision_calls;
  ctx->ctx.request_term_notification_by_kind = mcsat_plugin_term_notification_by_kind;
  ctx->ctx.request_term_notification_by_type = mcsat_plugin_term_notification_by_type;
  ctx->ctx.request_restart = mcsat_plugin_context_restart;
  ctx->ctx.request_gc = mcsat_plugin_context_gc;
  ctx->ctx.bump_variable = mcsat_plugin_context_bump_variable;
  ctx->ctx.bump_variable_n = mcsat_plugin_context_bump_variable_n;
  ctx->ctx.cmp_variables = mcsat_plugin_context_cmp_variables;
  ctx->ctx.request_top_decision = mcsat_plugin_context_request_top_decision;
  ctx->ctx.hint_next_decision = mcsat_plugin_context_hint_next_decision;
  ctx->ctx.hint_value = mcsat_plugin_context_hint_value;
  ctx->mcsat = mcsat;
  ctx->plugin_name = plugin_name;
}

static
void mcsat_term_registration_enqueue(mcsat_solver_t* mcsat, term_t t) {
  // Make sure it's positive polarity
  t = unsigned_term(t);

  // Enqueue if not processed already
  if (!int_hset_member(&mcsat->registration_cache, t)) {
    int_hset_add(&mcsat->registration_cache, t);
    int_queue_push(&mcsat->registration_queue, t);
  }
}

static
void mcsat_new_variable_notify(solver_new_variable_notify_t* self, variable_t x) {
  term_t t;
  uint32_t size;

  // Enqueue for registration
  t = variable_db_get_term(self->mcsat->var_db, x);
  mcsat_term_registration_enqueue(self->mcsat, t);

  // Ensure that the trail/model is aware of this
  trail_new_variable_notify(self->mcsat->trail, x);

  // Add the variable to the queue
  if (x >= self->mcsat->var_queue.size) {
    size = x + x/2 + 1;
    assert(size > x);
    var_queue_extend(&self->mcsat->var_queue, size);
  }
  var_queue_insert(&self->mcsat->var_queue, x);
}

static
uint32_t mcsat_add_plugin(mcsat_solver_t* mcsat, plugin_allocator_t plugin_allocator, const char* plugin_name) {

  // Allocate the plugin
  plugin_t* plugin = plugin_allocator();
  // The index of the plugin
  uint32_t plugin_i = mcsat->plugins_count;
  // Allocate the request
  mcsat_plugin_context_t* plugin_ctx = safe_malloc(sizeof(mcsat_plugin_context_t));
  mcsat_plugin_context_construct(plugin_ctx, mcsat, plugin_i, plugin_name);
  // Construct the plugin
  plugin->construct(plugin, (plugin_context_t*) plugin_ctx);

  // Add the plugin to the list of plugins
  mcsat->plugins[plugin_i].plugin = plugin;
  mcsat->plugins[plugin_i].plugin_ctx = plugin_ctx;
  mcsat->plugins[plugin_i].plugin_name = safe_strdup(plugin_name);
  mcsat->plugins_count ++;

  return plugin_i;
}

static
void mcsat_add_plugins(mcsat_solver_t* mcsat) {
  mcsat->bool_plugin_id = mcsat_add_plugin(mcsat, bool_plugin_allocator, "bool_plugin");
  mcsat->uf_plugin_id = mcsat_add_plugin(mcsat, uf_plugin_allocator, "uf_plugin");
  mcsat->ite_plugin_id = mcsat_add_plugin(mcsat, ite_plugin_allocator, "ite_plugin");
  mcsat->nra_plugin_id = mcsat_add_plugin(mcsat, nra_plugin_allocator, "nra_plugin");
  mcsat->bv_plugin_id = mcsat_add_plugin(mcsat, bv_plugin_allocator, "bv_plugin");
}

static
void mcsat_construct(mcsat_solver_t* mcsat, const context_t* ctx) {
  uint32_t i;

  assert(ctx != NULL);
  assert(ctx->arch == CTX_ARCH_MCSAT);
  assert(ctx->terms != NULL);
  assert(ctx->types != NULL);

  mcsat->stop_search = false;
  mcsat->ctx = ctx;
  mcsat->exception = (jmp_buf*) &ctx->env;
  mcsat->types = ctx->types;
  mcsat->terms = ctx->terms;
  mcsat->terms_size_on_solver_entry = 0;
  mcsat->status = STATUS_IDLE;
  mcsat->inconsistent_push_calls = 0;

  // New term manager
  init_term_manager(&mcsat->tm, mcsat->terms);
  mcsat->tm.simplify_bveq1 = false;
  mcsat->tm.simplify_ite = false;

  // The new variable listener
  mcsat->var_db_notify.mcsat = mcsat;
  mcsat->var_db_notify.new_variable = mcsat_new_variable_notify;

  // The variable database
  mcsat->var_db = safe_malloc(sizeof(variable_db_t));
  variable_db_construct(mcsat->var_db, mcsat->terms, mcsat->types, mcsat->ctx->trace);
  variable_db_add_new_variable_listener(mcsat->var_db, (variable_db_new_variable_notify_t*)&mcsat->var_db_notify);

  // List of assertions
  init_ivector(&mcsat->assertion_vars, 0);
  init_ivector(&mcsat->assertion_terms_original, 0);
  init_ivector(&mcsat->assertions_tmp, 0);

  // The trail
  mcsat->trail = safe_malloc(sizeof(mcsat_trail_t));
  trail_construct(mcsat->trail, mcsat->var_db);

  // Variable registration queue
  init_int_queue(&mcsat->registration_queue, 0);
  init_int_hset(&mcsat->registration_cache, 0);

  // Init all the term owners to NULL
  for (i = 0; i < NUM_TERM_KINDS * MCSAT_MAX_PLUGINS; ++ i) {
    mcsat->kind_owners[i] = MCSAT_MAX_PLUGINS;
  }

  // Internal kinds
  init_int_hset(&mcsat->internal_kinds, 0);

  // Init all the type owners to NULL
  for (i = 0; i < NUM_TYPE_KINDS * MCSAT_MAX_PLUGINS; ++ i) {
    mcsat->type_owners[i] = MCSAT_MAX_PLUGINS;
  }

  // Init all the decision makers to NULL
  for (i = 0; i < NUM_TYPE_KINDS; ++ i) {
    mcsat->decision_makers[i] = MCSAT_MAX_PLUGINS;
  }

  // Plugin vectors
  mcsat->plugins_count = 0;
  mcsat->plugin_in_conflict = 0;

  // Construct the evaluator
  mcsat_evaluator_construct(&mcsat->evaluator, mcsat);

  // Construct the preprocessor
  preprocessor_construct(&mcsat->preprocessor, mcsat->terms, mcsat->exception, &mcsat->ctx->mcsat_options);

  // The variable queue
  init_ivector(&mcsat->top_decision_vars, 0);
  init_int_queue(&mcsat->hinted_decision_vars, 0);
  var_queue_construct(&mcsat->var_queue);

  mcsat->pending_requests_all.restart = false;
  mcsat->pending_requests_all.gc_calls = false;
  mcsat->pending_requests_all.recache = false;
  mcsat->pending_requests = false;

  mcsat->variable_in_conflict = variable_null;
  mcsat->assumption_i = 0;
  mcsat->assumptions_decided_level = -1;
  mcsat->interpolant = NULL_TERM;

  // Assumptions vector
  init_ivector(&mcsat->assumption_vars, 0);

  // Lemmas vector
  init_ivector(&mcsat->plugin_lemmas, 0);
  init_ivector(&mcsat->plugin_definition_lemmas, 0);
  init_ivector(&mcsat->plugin_definition_vars, 0);
  mcsat->plugin_definition_lemmas_i = 0;

  // Construct stats
  statistics_construct(&mcsat->stats);
  mcsat_stats_init(mcsat);

  // Scope for backtracking
  scope_holder_construct(&mcsat->scope);

  // Construct the plugins
  mcsat_add_plugins(mcsat);

  // Construct L2O
  l2o_construct(&mcsat->l2o, L2O, mcsat->terms, mcsat->exception, mcsat->plugins[mcsat->nra_plugin_id].plugin);
}

void mcsat_destruct(mcsat_solver_t* mcsat) {
  uint32_t i;
  plugin_t* plugin;

  // Delete the plugin data
  for (i = 0; i < mcsat->plugins_count; ++ i) {
    // Plugin
    plugin = mcsat->plugins[i].plugin;
    plugin->destruct(mcsat->plugins[i].plugin);
    safe_free(plugin);
    // Plugin context
    safe_free(mcsat->plugins[i].plugin_ctx);
    // The name
    safe_free(mcsat->plugins[i].plugin_name);
  }

  delete_term_manager(&mcsat->tm);
  delete_int_queue(&mcsat->registration_queue);
  delete_int_hset(&mcsat->registration_cache);
  delete_ivector(&mcsat->assertion_vars);
  delete_ivector(&mcsat->assertion_terms_original);
  delete_ivector(&mcsat->assertions_tmp);
  trail_destruct(mcsat->trail);
  safe_free(mcsat->trail);
  variable_db_destruct(mcsat->var_db);
  safe_free(mcsat->var_db);
  preprocessor_destruct(&mcsat->preprocessor);
  l2o_destruct(&mcsat->l2o);
  delete_ivector(&mcsat->top_decision_vars);
  delete_int_queue(&mcsat->hinted_decision_vars);
  var_queue_destruct(&mcsat->var_queue);
  delete_ivector(&mcsat->plugin_lemmas);
  delete_ivector(&mcsat->plugin_definition_lemmas);
  delete_ivector(&mcsat->plugin_definition_vars);
  statistics_destruct(&mcsat->stats);
  scope_holder_destruct(&mcsat->scope);
  delete_ivector(&mcsat->assumption_vars);
  delete_int_hset(&mcsat->internal_kinds);
}

mcsat_solver_t* mcsat_new(const context_t* ctx) {
  mcsat_solver_t* mcsat = (mcsat_solver_t*) safe_malloc(sizeof(mcsat_solver_t));
  mcsat_construct(mcsat, ctx);
  return mcsat;
}


smt_status_t mcsat_status(const mcsat_solver_t* mcsat) {
  return mcsat->status;
}

static
void mcsat_notify_plugins(mcsat_solver_t* mcsat, plugin_notify_kind_t kind) {
  uint32_t i;
  plugin_t* plugin;

  for (i = 0; i < mcsat->plugins_count; ++ i) {
    plugin = mcsat->plugins[i].plugin;
    if (plugin->event_notify) {
      plugin->event_notify(plugin, kind);
    }
  }
}

void mcsat_reset(mcsat_solver_t* mcsat) {
  // Reset everything
  const context_t* ctx = mcsat->ctx;
  mcsat_destruct(mcsat);
  mcsat_construct(mcsat, ctx);
}

static
void mcsat_push_internal(mcsat_solver_t* mcsat) {
  uint32_t i;
  plugin_t* plugin;

  // Push the plugins
  for (i = 0; i < mcsat->plugins_count; ++ i) {
    plugin = mcsat->plugins[i].plugin;
    if (plugin->push) {
      plugin->push(plugin);
    }
  }
}

static
void mcsat_pop_internal(mcsat_solver_t* mcsat) {
  uint32_t i;
  plugin_t* plugin;
  ivector_t* unassigned;

  // Pop the plugins
  for (i = 0; i < mcsat->plugins_count; ++ i) {
    plugin = mcsat->plugins[i].plugin;
    if (plugin->pop) {
      plugin->pop(plugin);
    }
  }

  // Re-add the variables that were unassigned
  unassigned = trail_get_unassigned(mcsat->trail);
  for (i = 0; i < unassigned->size; ++ i) {
    var_queue_insert(&mcsat->var_queue, unassigned->data[i]);
  }
  ivector_reset(unassigned);

  // remove all the hints
  int_queue_reset(&mcsat->hinted_decision_vars);
}

static
void mcsat_backtrack_to(mcsat_solver_t* mcsat, uint32_t level, bool update_cache);

static
void mcsat_gc(mcsat_solver_t* mcsat, bool mark_and_gc_internal);

void mcsat_push(mcsat_solver_t* mcsat) {

  assert(mcsat->status == STATUS_IDLE); // We must have clear before

  if (trace_enabled(mcsat->ctx->trace, "mcsat::push")) {
    mcsat_trace_printf(mcsat->ctx->trace, "mcsat::push start\n");
    trail_print(mcsat->trail, trace_out(mcsat->ctx->trace));
  }

  if (!mcsat_is_consistent(mcsat)) {
    mcsat->inconsistent_push_calls ++;
    return;
  }

  // Internal stuff push
  scope_holder_push(&mcsat->scope,
      &mcsat->assertion_vars.size,
      &mcsat->assertion_terms_original.size,
      &mcsat->plugin_definition_lemmas.size,
      NULL);
  // Regular push for the internal data structures
  mcsat_push_internal(mcsat);
  // Push and set the base level on the trail
  trail_new_base_level(mcsat->trail);
  // Push the preprocessor
  preprocessor_push(&mcsat->preprocessor);

  if (trace_enabled(mcsat->ctx->trace, "mcsat::push")) {
    mcsat_trace_printf(mcsat->ctx->trace, "mcsat::pop end\n");
    trail_print(mcsat->trail, trace_out(mcsat->ctx->trace));
  }

  mcsat->interpolant = NULL_TERM;
}


void mcsat_pop(mcsat_solver_t* mcsat) {

  // External pop:
  // - internal pop
  // - assertions
  // - variables and terms

  if (trace_enabled(mcsat->ctx->trace, "mcsat::pop")) {
    mcsat_trace_printf(mcsat->ctx->trace, "mcsat::pop start\n");
    trail_print(mcsat->trail, trace_out(mcsat->ctx->trace));
  }

  if (mcsat->inconsistent_push_calls > 0) {
    mcsat->inconsistent_push_calls --;
    mcsat->status = STATUS_IDLE;
    return;
  }

  // Backtrack trail
  uint32_t new_base_level = trail_pop_base_level(mcsat->trail);

  // Backtrack solver
  mcsat_backtrack_to(mcsat, new_base_level, false);

  // Internal stuff pop
  uint32_t assertion_vars_size = 0;
  uint32_t assertion_terms_size = 0;
  uint32_t definition_lemmas_size = 0;
  scope_holder_pop(&mcsat->scope,
      &assertion_vars_size,
      &assertion_terms_size,
      &definition_lemmas_size,
      NULL);
  ivector_shrink(&mcsat->assertion_vars, assertion_vars_size);
  ivector_shrink(&mcsat->assertion_terms_original, assertion_terms_size);

  // Pop the preprocessor
  preprocessor_pop(&mcsat->preprocessor);

  // Notify all the plugins that we just popped
  mcsat_notify_plugins(mcsat, MCSAT_SOLVER_POP);

  // Garbage collect
  mcsat_gc(mcsat, false);
  (*mcsat->solver_stats.gc_calls) ++;

  // Definition lemmas (keep the ones that need the definition (variable still active)
  uint32_t lemma_i = definition_lemmas_size, lemma_to_keep = definition_lemmas_size;
  for (; lemma_i < mcsat->plugin_definition_lemmas.size; ++ lemma_i) {
    term_t lemma = mcsat->plugin_definition_lemmas.data[lemma_i];
    term_t variable = mcsat->plugin_definition_vars.data[lemma_i];
    if (variable_db_has_variable(mcsat->var_db, variable)) {
      mcsat->plugin_definition_lemmas.data[lemma_to_keep] = lemma;
      mcsat->plugin_definition_vars.data[lemma_to_keep] = variable;
      lemma_to_keep ++;
    }
  }
  ivector_shrink(&mcsat->plugin_definition_lemmas, lemma_to_keep);
  ivector_shrink(&mcsat->plugin_definition_vars, lemma_to_keep);
  mcsat->plugin_definition_lemmas_i = definition_lemmas_size;
  if (definition_lemmas_size < mcsat->plugin_definition_lemmas.size) {
    mcsat_assert_formulas(mcsat, 0, NULL);
  }

  // Set the status back to idle
  mcsat->status = STATUS_IDLE;
  mcsat->interpolant = NULL_TERM;

  if (trace_enabled(mcsat->ctx->trace, "mcsat::pop")) {
    mcsat_trace_printf(mcsat->ctx->trace, "mcsat::pop end\n");
    trail_print(mcsat->trail, trace_out(mcsat->ctx->trace));
  }
}

void mcsat_clear(mcsat_solver_t* mcsat) {
  // Clear to be ready for more assertions:
  // - Pop internal to base level
  mcsat->assumption_i = 0;
  mcsat->assumptions_decided_level = -1;
  mcsat_backtrack_to(mcsat, mcsat->trail->decision_level_base, true);
  mcsat->status = STATUS_IDLE;
  mcsat->interpolant = NULL_TERM; // BD
}

/**
 * Get the indices of the plugins that claim to own the term t by type.
 */
static inline
void mcsat_get_type_owners(mcsat_solver_t* mcsat, term_t t, int_mset_t* owners) {
  uint32_t i, plugin_i;
  i = type_kind(mcsat->types, term_type(mcsat->terms, t));
  plugin_i = mcsat->type_owners[i];
  assert(plugin_i != MCSAT_MAX_PLUGINS);
  do  {
    int_mset_add(owners, plugin_i);
    i += NUM_TYPE_KINDS;
    plugin_i = mcsat->type_owners[i];
  } while (plugin_i != MCSAT_MAX_PLUGINS);
}

/**
 * Get the indices of the plugins that claim to own the term t by kind.
 */
static inline
void mcsat_get_kind_owners(mcsat_solver_t* mcsat, term_t t, int_mset_t* owners) {
  uint32_t i, plugin_i;
  i = term_kind(mcsat->terms, t);
  plugin_i = mcsat->kind_owners[i];
  if (trace_enabled(mcsat->ctx->trace, "mcsat::get_kind_owner")) {
    mcsat_trace_printf(mcsat->ctx->trace, "get_kind_owner: ");
    trace_term_ln(mcsat->ctx->trace, mcsat->terms, t);
  }
  assert(plugin_i != MCSAT_MAX_PLUGINS || i == UNINTERPRETED_TERM || i == CONSTANT_TERM);
  while (plugin_i != MCSAT_MAX_PLUGINS) {
    int_mset_add(owners, plugin_i);
    i += NUM_TERM_KINDS;
    plugin_i = mcsat->kind_owners[i];
  };
}


static void mcsat_process_registration_queue(mcsat_solver_t* mcsat) {
  term_t t;
  uint32_t i, plugin_i;
  plugin_t* plugin;
  plugin_trail_token_t prop_token;
  int_mset_t to_notify;
  ivector_t* to_notify_list;

  int_mset_construct(&to_notify, MCSAT_MAX_PLUGINS);

  while (!int_queue_is_empty(&mcsat->registration_queue)) {
    // Next term to register
    t = int_queue_pop(&mcsat->registration_queue);
    assert(is_pos_term(t));

    if (trace_enabled(mcsat->ctx->trace, "mcsat::registration")) {
      mcsat_trace_printf(mcsat->ctx->trace, "term registration: ");
      trace_term_ln(mcsat->ctx->trace, mcsat->terms, t);
    }

    // Get who to notify
    int_mset_clear(&to_notify);

    // We notify the owners of the term type
    mcsat_get_type_owners(mcsat, t, &to_notify);

    // We also notify the term kind owners, except for equality
    term_kind_t kind = term_kind(mcsat->terms, t);
    if (kind == EQ_TERM) {
      mcsat_get_type_owners(mcsat, composite_term_arg(mcsat->terms, t, 0), &to_notify);
      mcsat_get_type_owners(mcsat, composite_term_arg(mcsat->terms, t, 1), &to_notify);
    } else {
      mcsat_get_kind_owners(mcsat, t, &to_notify);
    }

    // Notify
    to_notify_list = int_mset_get_list(&to_notify);
    for (i = 0; i < to_notify_list->size; ++i) {
      plugin_i = to_notify_list->data[i];
      plugin = mcsat->plugins[plugin_i].plugin;
      trail_token_construct(&prop_token, mcsat->plugins[plugin_i].plugin_ctx, variable_null);
      plugin->new_term_notify(plugin, t, (trail_token_t*) &prop_token);
    }
  }

  int_mset_destruct(&to_notify);
}

/** Pass true to mark terms and types in the internal yices term tables */
static
void mcsat_gc(mcsat_solver_t* mcsat, bool mark_and_gc_internal) {

  uint32_t i;
  variable_t var;
  gc_info_t gc_vars;
  plugin_t* plugin;

  if (trace_enabled(mcsat->ctx->trace, "mcsat::gc")) {
    mcsat_trace_printf(mcsat->ctx->trace, "mcsat_gc():\n");
    mcsat_show_stats(mcsat, mcsat->ctx->trace->file);
  }

  // Mark previously used term in the term table
  // set_bitvector(mcsat->terms->mark, mcsat->terms_size_on_solver_entry);

  // Construct the variable info
  gc_info_construct(&gc_vars, variable_null, true);

  if (trace_enabled(mcsat->ctx->trace, "mcsat::gc")) {
    mcsat_trace_printf(mcsat->ctx->trace, "mcsat_gc(): marking\n");
  }

  // Mark the assertion variables as needed
  for (i = 0; i < mcsat->assertion_vars.size; ++ i) {
    var = mcsat->assertion_vars.data[i];
    assert(variable_db_is_variable(mcsat->var_db, var, true));
    gc_info_mark(&gc_vars, var);
    if (trace_enabled(mcsat->ctx->trace, "mcsat::gc")) {
      mcsat_trace_printf(mcsat->ctx->trace, "mcsat_gc(): marking ");
      trace_term_ln(mcsat->ctx->trace, mcsat->terms, variable_db_get_term(mcsat->var_db, var));
    }
  }
  for (i = 0; i < mcsat->assumption_vars.size; ++ i) {
    var = mcsat->assumption_vars.data[i];
    assert(variable_db_is_variable(mcsat->var_db, var, true));
    gc_info_mark(&gc_vars, var);
    if (trace_enabled(mcsat->ctx->trace, "mcsat::gc")) {
      mcsat_trace_printf(mcsat->ctx->trace, "mcsat_gc(): marking ");
      trace_term_ln(mcsat->ctx->trace, mcsat->terms, variable_db_get_term(mcsat->var_db, var));
    }
  }

  // Mark the decision hints if there are any
  for (i = 0; i < int_queue_size(&mcsat->hinted_decision_vars); ++ i) {
    gc_info_mark(&gc_vars, int_queue_at(&mcsat->hinted_decision_vars, i));
  }
  for (i = 0; i < mcsat->top_decision_vars.size; ++i) {
    gc_info_mark(&gc_vars, mcsat->top_decision_vars.data[i]);
  }

  // Mark the trail variables as needed
  trail_gc_mark(mcsat->trail, &gc_vars);

  // Mark variables by plugins
  for (;;) {

    // Mark with each plugin
    for (i = 0; i < mcsat->plugins_count; ++ i) {
      if (trace_enabled(mcsat->ctx->trace, "mcsat::gc")) {
        mcsat_trace_printf(mcsat->ctx->trace, "mcsat_gc(): marking with %s\n", mcsat->plugins[i].plugin_name);
      }
      plugin = mcsat->plugins[i].plugin;
      if (plugin->gc_mark) {
        plugin->gc_mark(plugin, &gc_vars);
      }
    }

    // If any new ones marked, go to the new level and continue marking
    if (gc_info_get_level_size(&gc_vars) > 0) {
      gc_info_new_level(&gc_vars);
    } else {
      // Nothing new marked
      break;
    }
  }

  if (trace_enabled(mcsat->ctx->trace, "mcsat::gc")) {
    mcsat_trace_printf(mcsat->ctx->trace, "mcsat_gc(): sweeping\n");
  }

  // Collect the unused variables
  variable_db_gc_sweep(mcsat->var_db, &gc_vars);

  // Do the sweep
  for (i = 0; i < mcsat->plugins_count; ++ i) {
    plugin = mcsat->plugins[i].plugin;
    if (plugin->gc_sweep) {
      plugin->gc_sweep(plugin, &gc_vars);
    }
  }

  // Trail sweep
  trail_gc_sweep(mcsat->trail, &gc_vars);

  // Variable queue sweep
  var_queue_gc_sweep(&mcsat->var_queue, &gc_vars);

  // If asked mark all the terms
  if (mark_and_gc_internal) {
    for (i = 0; i < gc_vars.marked.size; ++ i) {
      variable_t x = gc_vars.marked.data[i];
      term_t x_term = variable_db_get_term(mcsat->var_db, x);
      term_t x_type = term_type(mcsat->terms, x_term);
      term_table_set_gc_mark(mcsat->terms, index_of(x_term));
      type_table_set_gc_mark(mcsat->types, x_type);
    }

    // Mark with each plugin
    for (i = 0; i < mcsat->plugins_count; ++ i) {
      if (trace_enabled(mcsat->ctx->trace, "mcsat::gc")) {
        mcsat_trace_printf(mcsat->ctx->trace, "mcsat_gc(): marking with %s\n", mcsat->plugins[i].plugin_name);
      }
      plugin = mcsat->plugins[i].plugin;
      if (plugin->gc_mark_and_clear) {
        plugin->gc_mark_and_clear(plugin);
      }
    }

    // Mark with the preprocessor
    preprocessor_gc_mark(&mcsat->preprocessor);
  }

  // Done, destruct
  gc_info_destruct(&gc_vars);

  // Remove terms from registration cache
  int_hset_t new_registration_cache;
  init_int_hset(&new_registration_cache, 0);
  int_hset_close(&mcsat->registration_cache);
  for (i = 0; i < mcsat->registration_cache.nelems; ++ i) {
    term_t t = mcsat->registration_cache.data[i];
    variable_t x = variable_db_get_variable_if_exists(mcsat->var_db, t);
    if (x != variable_null) {
      int_hset_add(&new_registration_cache, t);
    }
  }
  delete_int_hset(&mcsat->registration_cache);
  mcsat->registration_cache = new_registration_cache;

  // Garbage collect with yices
  // term_table_gc(mcsat->terms, 1);

  if (trace_enabled(mcsat->ctx->trace, "mcsat::gc")) {
    mcsat_trace_printf(mcsat->ctx->trace, "mcsat_gc(): done\n");
  }
}

static
void mcsat_backtrack_to(mcsat_solver_t* mcsat, uint32_t level, bool update_cache) {
  assert((int32_t) level >= mcsat->assumptions_decided_level);
  while (mcsat->trail->decision_level > level) {

    if (trace_enabled(mcsat->ctx->trace, "mcsat::incremental")) {
      trail_print(mcsat->trail, trace_out(mcsat->ctx->trace));
    }

    // Pop the trail
    trail_pop(mcsat->trail);

    if (trace_enabled(mcsat->ctx->trace, "mcsat::incremental")) {
      trail_print(mcsat->trail, trace_out(mcsat->ctx->trace));
    }

    // Pop the plugins
    mcsat_pop_internal(mcsat);
  }

  // save target cache (when backtracking)
  if (update_cache) trail_update_extra_cache(mcsat->trail);
}

static
void mcsat_process_requests(mcsat_solver_t* mcsat) {

  if (mcsat->pending_requests) {

    // Restarts
    if (mcsat->pending_requests_all.restart) {
      // save target cache before restart
      trail_update_extra_cache(mcsat->trail);

      if (trace_enabled(mcsat->ctx->trace, "mcsat")) {
        mcsat_trace_printf(mcsat->ctx->trace, "restarting\n");
      }
      mcsat->assumptions_decided_level = -1;
      mcsat->assumption_i = 0;
      mcsat_backtrack_to(mcsat, mcsat->trail->decision_level_base, false);
      mcsat->pending_requests_all.restart = false;
      (*mcsat->solver_stats.restarts) ++;
      mcsat_notify_plugins(mcsat, MCSAT_SOLVER_RESTART);
    }

    // GC
    if (mcsat->pending_requests_all.gc_calls) {
      if (trace_enabled(mcsat->ctx->trace, "mcsat")) {
        mcsat_trace_printf(mcsat->ctx->trace, "garbage collection\n");
      }
      mcsat_gc(mcsat, false);
      mcsat->pending_requests_all.gc_calls = false;
      (*mcsat->solver_stats.gc_calls) ++;
    }

<<<<<<< HEAD
    // recache
    if (mcsat->pending_requests_all.recache) {
      l2o_run(&mcsat->l2o, mcsat->trail, (*mcsat->solver_stats.recaches) % 3, NULL);
      (*mcsat->solver_stats.recaches) ++;
      // trail_model_cache_clear(mcsat->trail);
      mcsat->pending_requests_all.recache = false;
=======
    // recache target cache
    if (mcsat->pending_requests_all.recache) {
      mcsat->pending_requests_all.recache = false;
      trail_recache(mcsat->trail, (*mcsat->solver_stats.recaches));
      (*mcsat->solver_stats.recaches) ++;
>>>>>>> 26ec3c0f
    }

    // All services
    mcsat->pending_requests = false;
  }
}

/**
 * Perform propagation by running all plugins in sequence. Stop if a conflict
 * is encountered.
 */
static
bool mcsat_propagate(mcsat_solver_t* mcsat, bool run_learning) {

  assert(int_queue_is_empty(&mcsat->registration_queue));

  uint32_t plugin_i;
  plugin_t* plugin;
  plugin_trail_token_t prop_token;
  bool someone_propagated;

  do {
    // Repeat until no plugin makes any progress
    someone_propagated = false;
    // Propagate with all the plugins in turn
    for (plugin_i = 0; mcsat_is_consistent(mcsat) && plugin_i < mcsat->plugins_count; ++ plugin_i) {
      if (trace_enabled(mcsat->ctx->trace, "mcsat::propagate")) {
        mcsat_trace_printf(mcsat->ctx->trace, "mcsat_propagate(): propagating with %s\n", mcsat->plugins[plugin_i].plugin_name);
      }
      // Make the token
      trail_token_construct(&prop_token, mcsat->plugins[plugin_i].plugin_ctx, variable_null);
      // Propagate
      plugin = mcsat->plugins[plugin_i].plugin;
      if (plugin->propagate) {
        plugin->propagate(plugin, (trail_token_t*) &prop_token);
      }
      if (prop_token.used > 0) {
        someone_propagated = true;
      }
    }
    // If at base level, plugins can do some more expensive learning/propagation
    if (run_learning && !someone_propagated && trail_is_at_base_level(mcsat->trail)) {
      // Propagate with all the plugins in turn
      for (plugin_i = 0; mcsat_is_consistent(mcsat) && plugin_i < mcsat->plugins_count; ++ plugin_i) {
        if (trace_enabled(mcsat->ctx->trace, "mcsat::propagate")) {
          mcsat_trace_printf(mcsat->ctx->trace, "mcsat_propagate(): learning with %s\n", mcsat->plugins[plugin_i].plugin_name);
        }
        // Make the token
        trail_token_construct(&prop_token, mcsat->plugins[plugin_i].plugin_ctx, variable_null);
        // Propagate
        plugin = mcsat->plugins[plugin_i].plugin;
        if (plugin->learn) {
          plugin->learn(plugin, (trail_token_t*) &prop_token);
        }
        if (prop_token.used > 0) {
          someone_propagated = true;
        }
      }
    }
  } while (someone_propagated && mcsat_is_consistent(mcsat));

  return someone_propagated;
}

static
void mcsat_assert_formula(mcsat_solver_t* mcsat, term_t f) {

  term_t f_pos;
  variable_t f_pos_var;

  if (trace_enabled(mcsat->ctx->trace, "mcsat")) {
    mcsat_trace_printf(mcsat->ctx->trace, "mcsat_assert_formula()\n");
    trace_term_ln(mcsat->ctx->trace, mcsat->terms, f);
  }

  // If we're unsat, no more assertions
  if (!mcsat_is_consistent(mcsat)) {
    return;
  }

  (*mcsat->solver_stats.assertions) ++;

  assert(trail_is_at_base_level(mcsat->trail));
  assert(int_queue_is_empty(&mcsat->registration_queue));

  // Add the terms
  f_pos = unsigned_term(f);
  f_pos_var = variable_db_get_variable(mcsat->var_db, f_pos);
  mcsat_process_registration_queue(mcsat);

  // Remember the assertion
  ivector_push(&mcsat->assertion_vars, f_pos_var);

  // Assert the formula
  if (f_pos == f) {
    // f = true
    if (!trail_has_value(mcsat->trail, f_pos_var)) {
      trail_add_propagation(mcsat->trail, f_pos_var, &mcsat_value_true, MCSAT_MAX_PLUGINS, mcsat->trail->decision_level);
    } else {
      // If negative already, we're inconsistent
      if (!trail_get_boolean_value(mcsat->trail, f_pos_var)) {
        trail_set_inconsistent(mcsat->trail);
        return;
      }
    }
  } else {
    // f = false
    if (!trail_has_value(mcsat->trail, f_pos_var)) {
      trail_add_propagation(mcsat->trail, f_pos_var, &mcsat_value_false, MCSAT_MAX_PLUGINS, mcsat->trail->decision_level);
    } else {
      // If positive already, we're inconsistent
      if (trail_get_boolean_value(mcsat->trail, f_pos_var)) {
        trail_set_inconsistent(mcsat->trail);
        return;
      }
    }
  }

  // Do propagation
  mcsat_propagate(mcsat, false);
}

/**
 * Decide one of the unassigned literals. Decide the first literal that is bigger
 * than the given bound (to make sure we decide on t(x) instead of x).
 */
static
bool mcsat_decide_one_of(mcsat_solver_t* mcsat, ivector_t* literals, term_t bound) {

  uint32_t i, unassigned_count;
  term_t literal;
  term_t literal_pos;
  variable_t literal_var;

  term_t to_decide_lit = NULL_TERM;
  term_t to_decide_atom = NULL_TERM;
  variable_t to_decide_var = variable_null;

  for (i = 0, unassigned_count = 0; i < literals->size; ++ i) {

    literal = literals->data[i];
    literal_pos = unsigned_term(literal);
    literal_var = variable_db_get_variable_if_exists(mcsat->var_db, literal_pos);

    assert(literal_var != variable_null);

    if (trace_enabled(mcsat->ctx->trace, "mcsat::lemma")) {
      mcsat_trace_printf(mcsat->ctx->trace, "trying undecided :\n");
      trace_term_ln(mcsat->ctx->trace, mcsat->ctx->terms, literal);
    }

    // Can be decided?
    if (!trail_has_value(mcsat->trail, literal_var)) {
      unassigned_count ++;
      if (trace_enabled(mcsat->ctx->trace, "mcsat::lemma")) {
        mcsat_trace_printf(mcsat->ctx->trace, "unassigned!\n");
      }
      if (bound == NULL_TERM || literal_pos > bound) {
        to_decide_lit = literal;
        to_decide_atom = literal_pos;
        to_decide_var = literal_var;
        break;
      }
    } else {
      if (trace_enabled(mcsat->ctx->trace, "mcsat::lemma")) {
        mcsat_trace_printf(mcsat->ctx->trace, "assigned!\n");
      }
    }
  }

  if (to_decide_var != variable_null) {
    if (trace_enabled(mcsat->ctx->trace, "mcsat::lemma")) {
      mcsat_trace_printf(mcsat->ctx->trace, "picked:\n");
      trace_term_ln(mcsat->ctx->trace, mcsat->ctx->terms, to_decide_lit);
    }
    mcsat_push_internal(mcsat);
    const mcsat_value_t* value = to_decide_atom == to_decide_lit ? &mcsat_value_true : &mcsat_value_false;
    trail_add_decision(mcsat->trail, to_decide_var, value, MCSAT_MAX_PLUGINS);
    return true;
  } else {
    if (unassigned_count > 0) {
      // Couldn't find a bound decision, do arbitrary
      return mcsat_decide_one_of(mcsat, literals, NULL_TERM);
    }
    return false;
  }
}

/**
 * Add a lemma (a disjunction). Each lemma needs to lead to some progress. This
 * means that:
 *  * no literal should evaluate to true
 *  * if only one literal is false, it should be propagated by one of the plugins
 *  * if more then one literals is false, one of them should be decided to true
 *    by one of the plugins
 */
static
void mcsat_add_lemma(mcsat_solver_t* mcsat, ivector_t* lemma, term_t decision_bound) {

  uint32_t i, level, top_level;
  ivector_t unassigned;
  term_t disjunct, disjunct_pos;
  variable_t disjunct_pos_var;
  plugin_t* plugin;

  (*mcsat->solver_stats.lemmas)++;

  // assert(int_queue_is_empty(&mcsat->registration_queue));
  // TODO: revisit this. it's done in integer solver to do splitting in
  // conflict analysis

  if (trace_enabled(mcsat->ctx->trace, "mcsat::lemma")) {
    mcsat_trace_printf(mcsat->ctx->trace, "lemma:\n");
    for (i = 0; i < lemma->size; ++ i) {
      mcsat_trace_printf(mcsat->ctx->trace, "\t");
      trace_term_ln(mcsat->ctx->trace, mcsat->ctx->terms, lemma->data[i]);
    }
    trail_print(mcsat->trail, trace_out(mcsat->ctx->trace));
  }

  init_ivector(&unassigned, 0);

  top_level = mcsat->trail->decision_level_base;
  for (i = 0; i < lemma->size; ++ i) {

    // Get the variables for the disjunct
    disjunct = lemma->data[i];
    assert(term_type_kind(mcsat->terms, disjunct) == BOOL_TYPE);
    disjunct_pos = unsigned_term(disjunct);
    disjunct_pos_var = variable_db_get_variable(mcsat->var_db, disjunct_pos);
    if (trace_enabled(mcsat->ctx->trace, "mcsat::lemma")) {
      mcsat_trace_printf(mcsat->ctx->trace, "literal: ");
      variable_db_print_variable(mcsat->var_db, disjunct_pos_var, stderr);
      if (trail_has_value(mcsat->trail, disjunct_pos_var)) {
        mcsat_trace_printf(mcsat->ctx->trace, "\nvalue: ");
        const mcsat_value_t* value = trail_get_value(mcsat->trail, disjunct_pos_var);
        mcsat_value_print(value, stderr);
        mcsat_trace_printf(mcsat->ctx->trace, "\n");
      } else {
        mcsat_trace_printf(mcsat->ctx->trace, "\nno value\n");
      }
    }

    // Process any newly registered variables
    mcsat_process_registration_queue(mcsat);

    // Check if the literal has value (only negative allowed)
    if (trail_has_value(mcsat->trail, disjunct_pos_var)) {
      assert(trail_get_value(mcsat->trail, disjunct_pos_var)->type == VALUE_BOOLEAN);
      assert(trail_get_value(mcsat->trail, disjunct_pos_var)->b == (disjunct != disjunct_pos));
      level = trail_get_level(mcsat->trail, disjunct_pos_var);
      if (level > top_level) {
        top_level = level;
      }
    } else {
      ivector_push(&unassigned, lemma->data[i]);
    }
  }

  assert(unassigned.size > 0);
  assert(top_level <= mcsat->trail->decision_level);

  // Backtrack to the appropriate level and do some progress
  if (unassigned.size == 1) {
    // UIP, just make sure we're not going below assumptions
    if ((int32_t) top_level >= mcsat->assumptions_decided_level) {
      mcsat_backtrack_to(mcsat, top_level, false);
    }
  } else {
    // Non-UIP, we're already below, and we'll split on a new term, that's enough
  }

  uint32_t old_trail_size = mcsat->trail->elements.size;

  // Notify the plugins about the lemma
  for (i = 0; i < mcsat->plugins_count; ++ i) {
    plugin = mcsat->plugins[i].plugin;
    if (plugin->new_lemma_notify) {
      // Make the token
      plugin_trail_token_t prop_token;
      trail_token_construct(&prop_token, mcsat->plugins[i].plugin_ctx, variable_null);
      plugin->new_lemma_notify(plugin, lemma, (trail_token_t*) &prop_token);
    }
  }

  // Propagate any
  mcsat_propagate(mcsat, false);
  bool propagated = old_trail_size < mcsat->trail->elements.size;

  // Decide a literal if necessary. At this point, if it was UIP they are all
  // assigned. If not, we assign arbitrary.
  bool decided = false;
  bool consistent = mcsat_is_consistent(mcsat);
  if (consistent) {
    decided = mcsat_decide_one_of(mcsat, &unassigned, decision_bound);
  }
  if(trace_enabled(mcsat->ctx->trace, "mcsat::lemma") && !(propagated || !consistent || decided)) {
    trail_print(mcsat->trail, trace_out(mcsat->ctx->trace));
  }
  assert(propagated || !consistent || decided);

  delete_ivector(&unassigned);
}

uint32_t mcsat_get_lemma_weight(mcsat_solver_t* mcsat, const ivector_t* lemma, lemma_weight_type_t type) {
  uint32_t i, weight = 0;
  term_t atom;
  variable_t atom_var;
  int_mset_t levels;

  switch(type) {
  case LEMMA_WEIGHT_UNIT:
    weight = 1;
    break;
  case LEMMA_WEIGHT_SIZE:
    weight = lemma->size;
    break;
  case LEMMA_WEIGHT_GLUE:
    int_mset_construct(&levels, UINT32_MAX);
    for (i = 0; i < lemma->size; ++ i) {
      atom = unsigned_term(lemma->data[i]);
      atom_var = variable_db_get_variable_if_exists(mcsat->var_db, atom);
      assert(atom_var != variable_null);
      if (trail_has_value(mcsat->trail, atom_var)) {
        int_mset_add(&levels, trail_get_level(mcsat->trail, atom_var));
      }
    }
    weight = int_mset_get_list(&levels)->size;
    int_mset_destruct(&levels);
    break;
  }

  return weight;
}

/** Check propagation with Yices: reasons => x = subst */
static
void propagation_check(const ivector_t* reasons, term_t x, term_t subst) {
  ctx_config_t* config = yices_new_config();
   context_t* ctx = yices_new_context(config);
   uint32_t i;
   for (i = 0; i < reasons->size; ++i) {
     term_t literal = reasons->data[i];
     int32_t ret = yices_assert_formula(ctx, literal);
     if (ret != 0) {
       // unsupported by regular yices
       fprintf(stderr, "skipping propagation (ret 1)\n");
       yices_print_error(stderr);
       return;
     }
   }
   term_t eq = yices_eq(x, subst);
   int32_t ret = yices_assert_formula(ctx, opposite_term(eq));
   if (ret != 0) {
     fprintf(stderr, "skipping propagation (ret 2)\n");
     yices_print_error(stderr);
     return;
   }
   smt_status_t result = yices_check_context(ctx, NULL);
   (void) result;
   assert(result == STATUS_UNSAT);
   yices_free_context(ctx);
   yices_free_config(config);
}

static
uint32_t mcsat_compute_backtrack_level(mcsat_solver_t* mcsat, uint32_t level) {
  uint32_t backtrack_level = mcsat->trail->decision_level_base;
  if (backtrack_level < level)
    backtrack_level = level;
  if ((int32_t) backtrack_level <= mcsat->assumptions_decided_level)
    backtrack_level = mcsat->assumptions_decided_level;
  return backtrack_level;
}

/**
 * Input: literals that can evaluate to true (or false if negated)
 * Output: simplified literals that can evaluate to true and imply the input literals
 */
static
void mcsat_simplify_literals(mcsat_solver_t* mcsat, ivector_t* literals, bool literals_negated, ivector_t* out_literals) {
  uint32_t i;
  for (i = 0; i < literals->size; ++ i) {
    term_t disjunct = literals->data[i];
    if (literals_negated) {
      disjunct = opposite_term(disjunct);
    }
    term_kind_t kind = term_kind(mcsat->terms, disjunct);
    if (int_hset_member(&mcsat->internal_kinds, kind)) {
      uint32_t kind_i = kind;
      bool simplified = false;
      for (; !simplified && mcsat->kind_owners[kind_i] != MCSAT_MAX_PLUGINS; kind_i += NUM_TERM_KINDS) {
        plugin_t* plugin = mcsat->plugins[mcsat->kind_owners[kind_i]].plugin;
        if (plugin->simplify_conflict_literal) {
          simplified = plugin->simplify_conflict_literal(plugin, disjunct, out_literals);
        }
      }
      assert(simplified);
    } else {
      ivector_push(out_literals, disjunct);
    }
  }
}

static
term_t mcsat_analyze_final(mcsat_solver_t* mcsat, conflict_t* input_conflict) {

  variable_t var;
  plugin_t* plugin = NULL;
  //  uint32_t plugin_i = MCSAT_MAX_PLUGINS; // BD: infer dead store
  uint32_t plugin_i;
  tracer_t* trace = mcsat->ctx->trace;
  term_t substitution;

  // First we try to massage the conflict into presentable form
  ivector_t literals;
  init_ivector(&literals, 0);
  conflict_get_negated_literals(input_conflict, &literals);

  ivector_t reason_literals;
  init_ivector(&reason_literals, 0);

  assert(mcsat->trail->elements.size > 0);

  mcsat_trail_t* trail = mcsat->trail;

  conflict_t conflict;
  conflict_construct(&conflict, &literals, false, (mcsat_evaluator_interface_t*) &mcsat->evaluator, mcsat->var_db, trail, &mcsat->tm, trace);

  // We save the trail, and then restore at the end
  mcsat_trail_t saved_trail;
  trail_construct_copy(&saved_trail, mcsat->trail);

  // Analyze while at least one variable at conflict level
  while (trail_size(mcsat->trail) > 0) {

    // Variable we might be resolving
    var = trail_back(mcsat->trail);

    if (trace_enabled(trace, "mcsat::conflict")) {
      mcsat_trace_printf(trace, "current trail:\n");
      trail_print(trail, trace->file);
      mcsat_trace_printf(trace, "current conflict: ");
      conflict_print(&conflict, trace->file);
      mcsat_trace_printf(trace, "var: ");
      variable_db_print_variable(mcsat->var_db, var, trace->file);
      mcsat_trace_printf(trace, "\n");
    }

    // Skip decisions
    if (trail_get_assignment_type(mcsat->trail, var) == DECISION) {
      trail_pop_decision(mcsat->trail);
      conflict_recompute_level_info(&conflict);
      continue;
    }

    // Skip the conflict variable (it was propagated)
    if (var == mcsat->variable_in_conflict) {
      trail_pop_propagation(mcsat->trail);
      conflict_recompute_level_info(&conflict);
      continue;
    }

    if (conflict_contains(&conflict, var)) {
      // Get the plugin that performed the propagation
      plugin_i = trail_get_source_id(trail, var);
      if (plugin_i != MCSAT_MAX_PLUGINS) {
        plugin = mcsat->plugins[plugin_i].plugin;
      } else {
        plugin = NULL;
      }

      if (trace_enabled(trace, "mcsat::conflict")) {
        mcsat_trace_printf(trace, "resolving ");
        variable_db_print_variable(mcsat->var_db, var, trace->file);
        if (plugin) {
          mcsat_trace_printf(trace, " with %s\n", mcsat->plugins[plugin_i].plugin_name);
        } else {
          mcsat_trace_printf(trace, " with assertion\n");
        }
        mcsat_trace_printf(trace, "current conflict:\n");
        conflict_print(&conflict, trace->file);
      }

      // Resolve the variable
      ivector_reset(&literals);
      if (plugin) {
        assert(plugin->explain_propagation);
        substitution = plugin->explain_propagation(plugin, var, &literals);
      } else {
        bool value = trail_get_boolean_value(trail, var);
        substitution = value ? true_term : false_term;
      }
      conflict_resolve_propagation(&conflict, var, substitution, &literals);
    } else {
      // Continue with resolution
      trail_pop_propagation(mcsat->trail);
    }
  }

  if (trace_enabled(trace, "mcsat::conflict")) {
    mcsat_trace_printf(trace, "final conflict:\n");
    conflict_print(&conflict, trace->file);
  }

  // Restore the trail
  mcsat_trail_t tmp;
  tmp = *mcsat->trail;
  *mcsat->trail = saved_trail;
  saved_trail = tmp;
  trail_destruct(&saved_trail);

  // Simplify the conflict literals
  ivector_t* final_literals = conflict_get_literals(&conflict);
  ivector_reset(&literals);
  mcsat_simplify_literals(mcsat, final_literals, true, &literals);

  // Construct the interpolant
  term_t interpolant = literals.size == 0 ? true_term : mk_and(&mcsat->tm, literals.size, literals.data);
  interpolant = opposite_term(interpolant);

  if (trace_enabled(trace, "mcsat::interpolant::check")) {
    value_t v = model_get_term_value(mcsat->assumptions_model, interpolant);
    bool interpolant_is_false = is_false(&mcsat->assumptions_model->vtbl, v);
    if (!interpolant_is_false) {
      fprintf(trace_out(trace), "model:\n");
      model_print(trace_out(trace), mcsat->assumptions_model);
      fprintf(trace_out(trace), "interpolant:\n");
      trace_term_ln(trace, conflict.terms, interpolant);
    }
    assert(interpolant_is_false);
  }

  // Remove temps
  delete_ivector(&literals);
  delete_ivector(&reason_literals);
  conflict_destruct(&conflict);

  if (trace_enabled(trace, "mcsat::conflict")) {
    mcsat_trace_printf(trace, "interpolant:\n");
    trace_term_ln(trace, conflict.terms, interpolant);
  }

  return interpolant;
}

static
bool mcsat_conflict_with_assumptions(mcsat_solver_t* mcsat, uint32_t conflict_level) {
  // If we decided some assumptions, then backtracked under that level
  if ((int32_t) conflict_level <= mcsat->assumptions_decided_level) {
    return true;
  }
  // If we haven't decided any assumptions yet but there is a conflict
  if (trail_is_at_base_level(mcsat->trail) && mcsat->assumption_vars.size > 0) {
    return true;
  }
  return false;
}

static
void mcsat_analyze_conflicts(mcsat_solver_t* mcsat, uint32_t* restart_resource) {

  conflict_t conflict;
  plugin_t* plugin = NULL;
  uint32_t plugin_i = MCSAT_MAX_PLUGINS;
  tracer_t* trace;

  uint32_t conflict_level, backtrack_level;
  variable_t var;

  term_t decision_bound = NULL_TERM;

  ivector_t reason;
  term_t substitution;

  ivector_t* conflict_disjuncts;

  init_ivector(&reason, 0);
  trace = mcsat->ctx->trace;

  // Plugin that's in conflict
  if (mcsat->plugin_in_conflict) {
    plugin_i = mcsat->plugin_in_conflict->ctx.plugin_id;
    plugin = mcsat->plugins[plugin_i].plugin;
  }

  if (trace_enabled(trace, "mcsat::conflict")) {
    if (plugin_i != MCSAT_MAX_PLUGINS) {
      mcsat_trace_printf(trace, "analyzing conflict from %s\n", mcsat->plugins[plugin_i].plugin_name);
    } else {
      mcsat_trace_printf(trace, "analyzing conflict from assertion\n");
    }
    mcsat_trace_printf(trace, "trail: ");
    trail_print(mcsat->trail, trace->file);
  }

  // Get the initial conflict
  if (mcsat->variable_in_conflict != variable_null) {
    // This conflict happened because an assumption conflicts with an already
    // propagated value. We're unsat here, but we need to produce a clause
    if (mcsat->ctx->mcsat_options.model_interpolation) {
      if (plugin) {
        term_t t = plugin->explain_propagation(plugin, mcsat->variable_in_conflict, &reason);
        term_t x = variable_db_get_term(mcsat->var_db, mcsat->variable_in_conflict);
        term_t x_eq_t = mk_eq(&mcsat->tm, x, t);
        // reason => x_eq_t is valid
        // reason && x_eq_t evaluates to false with assumptions
        // but x_eq_t evaluates to true with trail
        ivector_push(&reason, opposite_term(x_eq_t));
        conflict_construct(&conflict, &reason, false, (mcsat_evaluator_interface_t*) &mcsat->evaluator, mcsat->var_db, mcsat->trail, &mcsat->tm, mcsat->ctx->trace);
        mcsat->interpolant = mcsat_analyze_final(mcsat, &conflict);
        conflict_destruct(&conflict);
      } else {
        // an assertion, interpolant is !assertion
        mcsat->interpolant = variable_db_get_term(mcsat->var_db, mcsat->variable_in_conflict);
        bool value = trail_get_boolean_value(mcsat->trail, mcsat->variable_in_conflict);
        if (!value) {
          mcsat->interpolant = opposite_term(mcsat->interpolant);
        }
      }
    }
    mcsat->status = STATUS_UNSAT;
    mcsat->variable_in_conflict = variable_null;
    delete_ivector(&reason);
    return;
  } else {
    assert(plugin->get_conflict);
    plugin->get_conflict(plugin, &reason);
  }

  // Construct the conflict
  conflict_construct(&conflict, &reason, true, (mcsat_evaluator_interface_t*) &mcsat->evaluator, mcsat->var_db, mcsat->trail, &mcsat->tm, mcsat->ctx->trace);
  if (trace_enabled(trace, "mcsat::conflict::check")) {
    // Don't check bool conflicts: they are implied by the formula (clauses)
    if (plugin_i != mcsat->bool_plugin_id) {
      conflict_check(&conflict);
    }
  }
  statistic_avg_add(mcsat->solver_stats.avg_conflict_size, conflict.disjuncts.element_list.size);

  if (trace_enabled(trace, "mcsat::conflict") || trace_enabled(trace, "mcsat::lemma")) {
    mcsat_trace_printf(trace, "conflict from %s\n", mcsat->plugins[plugin_i].plugin_name);
    conflict_print(&conflict, trace->file);
  }

  // Get the level of the conflict and backtrack to it
  conflict_level = conflict_get_level(&conflict);
  // Backtrack max(base, assumptions, conflict)
  backtrack_level = mcsat_compute_backtrack_level(mcsat, conflict_level);
  mcsat_backtrack_to(mcsat, backtrack_level, false);

  // Analyze while at least one variable at conflict level
  while (true) {

    if (mcsat_conflict_with_assumptions(mcsat, conflict_level)) {
      // Resolved below assumptions, we're done
      break;
    }

    if (conflict_level <= mcsat->trail->decision_level_base) {
      // Resolved all the way
      break;
    }

    if (conflict_get_top_level_vars_count(&conflict) == 1) {
      // UIP-like situation, we can quit as long as we make progress, as in
      // the following cases:
      //
      // Assume finite basis B, with max{ term_size(t) | t in B } = M
      //
      // Termination based on weight(trail) = [..., weight(e), ...]
      // - weight(propagation) = M + 1
      // - weight(t -> d) = term_size(t)
      //
      // Max lex trail assuming finite basis:
      // - [prop, ..., prop, decide variables/terms by term size]
      //
      // Termination, after we resolve, the weight goes up:
      //
      // Examples:
      //   weight([b  , x -> T, y -> 0, (y + x < 0) -> 0]) =
      //          [M+1, 1     , 1     , 5]
      //
      // [backjump-learn]
      //   - Only one conflict literal contains the top variable.
      //   * weight increases by replacing decision with propagation (M+1)
      // [backjump-decide]
      //   - More then one conflict literal contains the top variable.
      //   - Top variable is decision t1 -> v
      //   - Replace with decision t2 -> v where t2 is larger than t1
      //   * weight increases by replacing decision with a heavier decision
      ivector_t* conflict_top_vars = conflict_get_variables(&conflict);
      assert(conflict_top_vars->size == 1);
      variable_t top_var = conflict_top_vars->data[0];
      if (trace_enabled(trace, "mcsat::conflict")) {
        mcsat_trace_printf(trace, "potential UIP:\n");
        variable_db_print_variable(mcsat->var_db, top_var, trace_out(trace));
        mcsat_trace_printf(trace, "conflict:\n");
        conflict_print(&conflict, trace->file);
        mcsat_trace_printf(trace, "trail:\n");
        trail_print(mcsat->trail, trace_out(trace));
      }
      // [backjump-learn]
      uint32_t top_var_lits = conflict_get_literal_count_of(&conflict, top_var);
      if (top_var_lits == 1) break;
      // [backjump-decide]
      assignment_type_t top_var_type = trail_get_assignment_type(mcsat->trail, top_var);
      if (top_var_type == DECISION) {
        // assert(variable_db_get_term(mcsat->var_db, top_var) < conflict_get_max_literal_of(&conflict, top_var));
        decision_bound = variable_db_get_term(mcsat->var_db, top_var);
        break;
      }
    }

    if (trace_enabled(trace, "mcsat::conflict")) {
      mcsat_trace_printf(trace, "current trail:\n");
      trail_print(mcsat->trail, trace->file);
      mcsat_trace_printf(trace, "current conflict: ");
      conflict_print(&conflict, trace->file);
    }

    // Current variable
    var = trail_back(mcsat->trail);
    assert(trail_get_assignment_type(mcsat->trail, var) != DECISION);

    // Resolve if in the conflict and current level
    if (conflict_contains(&conflict, var)) {

      // Get the plugin that performed the propagation
      plugin_i = trail_get_source_id(mcsat->trail, var);
      plugin = mcsat->plugins[plugin_i].plugin;

      if (trace_enabled(trace, "mcsat::conflict")) {
        mcsat_trace_printf(trace, "resolving ");
        variable_db_print_variable(mcsat->var_db, var, trace->file);
        mcsat_trace_printf(trace, " with %s\n", mcsat->plugins[plugin_i].plugin_name);
        mcsat_trace_printf(trace, "current conflict:\n");
        conflict_print(&conflict, trace->file);
      }

      // Resolve the variable
      ivector_reset(&reason);
      assert(plugin->explain_propagation);
      substitution = plugin->explain_propagation(plugin, var, &reason);
      if (trace_enabled(trace, "mcsat::propagation::check")) {
        if (plugin_i != mcsat->bool_plugin_id) {
          term_t var_term = variable_db_get_term(mcsat->var_db, var);
          propagation_check(&reason, var_term, substitution);
        } else {
//          fprintf(stderr, "skipping propagation (bool)\n");
        }
      }
      conflict_resolve_propagation(&conflict, var, substitution, &reason);
      // The trail pops with the resolution step
    } else {
      // Have to pop the trail manually
      trail_pop_propagation(mcsat->trail);
      assert(!conflict_contains_as_top(&conflict, var));
    }

    if (conflict_get_top_level_vars_count(&conflict) == 0) {
      // We have resolved the conflict even lower
      conflict_recompute_level_info(&conflict);
      conflict_level = conflict_get_level(&conflict);
      backtrack_level = mcsat_compute_backtrack_level(mcsat, conflict_level);
      mcsat_backtrack_to(mcsat, backtrack_level, false);
    }
  }

  if (trace_enabled(trace, "mcsat::conflict")) {
    mcsat_trace_printf(trace, "current conflict: ");
    conflict_print(&conflict, trace->file);
  }

  if (mcsat_conflict_with_assumptions(mcsat, conflict_level)) {
    mcsat->status = STATUS_UNSAT;
    if (mcsat->ctx->mcsat_options.model_interpolation) {
      mcsat->interpolant = mcsat_analyze_final(mcsat, &conflict);
    }
    mcsat->assumptions_decided_level = -1;
    mcsat_backtrack_to(mcsat, mcsat->trail->decision_level_base, false);
  } else if (conflict_level <= mcsat->trail->decision_level_base) {
    mcsat->status = STATUS_UNSAT;
  } else {
    assert(conflict_get_top_level_vars_count(&conflict) == 1);
    // We should still be in conflict, so back out
    assert(conflict.level == mcsat->trail->decision_level);
    mcsat_backtrack_to(mcsat, mcsat->trail->decision_level - 1, true);

    // Get the literals
    conflict_disjuncts = conflict_get_literals(&conflict);

    if (trace_enabled(trace, "mcsat::conflict")) {
      mcsat_trace_printf(trace, "conflict_disjuncts:\n");
      uint32_t i;
      for (i = 0; i < conflict_disjuncts->size; ++i) {
        mcsat_trace_printf(trace, "[%u]: ", i);
        trace_term_ln(trace, mcsat->ctx->terms, conflict_disjuncts->data[i]);
      }
    }

    // Now add the lemma
    mcsat_add_lemma(mcsat, conflict_disjuncts, decision_bound);

    // Use resources based on conflict size
    *restart_resource += mcsat_get_lemma_weight(mcsat, conflict_disjuncts,
        mcsat->heuristic_params.lemma_restart_weight_type);

    // Bump the variables
    mcsat_bump_variables_mset(mcsat, conflict_get_variables_all(&conflict));

    if (trace_enabled(trace, "mcsat::conflict::trail")) {
      mcsat_trace_printf(trace, "trail: ");
      trail_print(mcsat->trail, trace->file);
    }
  }

  delete_ivector(&reason);
  conflict_destruct(&conflict);
}

static
bool mcsat_decide_assumption(mcsat_solver_t* mcsat, model_t* mdl, uint32_t n_assumptions, const term_t assumptions[]) {
  assert(!mcsat->trail->inconsistent);

  variable_t var;
  term_t var_term;
  mcsat_value_t var_mdl_value;

  uint32_t plugin_i;
  plugin_t* plugin;

  plugin_trail_token_t decision_token;

  bool assumption_decided = false;
  for (; !assumption_decided && mcsat->assumption_i < n_assumptions; mcsat->assumption_i ++) {

    // Break if any conflicts
    if (mcsat->trail->inconsistent) {
      break;
    }
    if (mcsat->variable_in_conflict != variable_null) {
      break;
    }

    // The variable (should exist already)
    var_term = assumptions[mcsat->assumption_i];
    var = variable_db_get_variable_if_exists(mcsat->var_db, var_term);
    assert(var != variable_null);
    // Get the owner that will 'decide' the value of the variable
    plugin_i = mcsat->decision_makers[variable_db_get_type_kind(mcsat->var_db, var)];
    assert(plugin_i != MCSAT_MAX_PLUGINS);
    // The given value the variable in the provided model
    value_t value = model_get_term_value(mdl, var_term);
    mcsat_value_construct_from_value(&var_mdl_value, &mdl->vtbl, value);

    if (trace_enabled(mcsat->ctx->trace, "mcsat::decide")) {
      mcsat_trace_printf(mcsat->ctx->trace, "mcsat_decide_assumption(): with %s\n", mcsat->plugins[plugin_i].plugin_name);
      mcsat_trace_printf(mcsat->ctx->trace, "mcsat_decide_assumption(): variable ");
      variable_db_print_variable(mcsat->var_db, var, trace_out(mcsat->ctx->trace));
      mcsat_trace_printf(mcsat->ctx->trace, "\n");
    }

    // If the variable already has a value in the trail check for consistency
    if (trail_has_value(mcsat->trail, var)) {
      // If the value is different from given value, we are in conflict
      assert(trail_get_assignment_type(mcsat->trail, var) == PROPAGATION);
      const mcsat_value_t* var_trail_value = trail_get_value(mcsat->trail, var);
      bool eq = mcsat_value_eq(&var_mdl_value, var_trail_value);
      if (!eq) {
        // Who propagated the value (MCSAT_MAX_PLUGINS if an assertion)
        plugin_i = trail_get_source_id(mcsat->trail, var);
        if (plugin_i == MCSAT_MAX_PLUGINS) {
          mcsat->plugin_in_conflict = NULL;
        } else {
          mcsat->plugin_in_conflict = mcsat->plugins[plugin_i].plugin_ctx;
        }
        mcsat->variable_in_conflict = var;
      }
    } else {
      // Plugin used to check/decide
      plugin = mcsat->plugins[plugin_i].plugin;
      // Check if the decision is consistent (will report conflict if not)
      if (!mcsat->trail->inconsistent) {
        // Construct the token
        trail_token_construct(&decision_token, mcsat->plugins[plugin_i].plugin_ctx, var);
        // Decide with the owner plugin
        mcsat_push_internal(mcsat);
        assert(plugin->decide_assignment);
        plugin->decide_assignment(plugin, var, &var_mdl_value, (trail_token_t*) &decision_token);

        // If decided, we're done
        assert(decision_token.used);
        if (trace_enabled(mcsat->ctx->trace, "mcsat::decide")) {
          FILE* out = trace_out(mcsat->ctx->trace);
          fprintf(out, "mcsat_decide_assumption(): value = ");
          mcsat_value_print(trail_get_value(mcsat->trail, var), out);
          fprintf(out, "\n");
        }
        // We've decided something!
        assumption_decided = true;
        mcsat->assumptions_decided_level = mcsat->trail->decision_level;
      }
    }

    // Remove temp
    mcsat_value_destruct(&var_mdl_value);
  }

  return assumption_decided;
}

/**
 * Finds the correct plugin for var and asks it to make a decision.
 * Returns true if a decision was made on var.
 */
static
bool mcsat_decide_var(mcsat_solver_t* mcsat, variable_t var, bool force_decision) {
  // must be a valid variable that is not yet decided upon
  assert(var != variable_null);
  assert(!trail_has_value(mcsat->trail, var));

  uint32_t i;
  plugin_t* plugin;
  plugin_trail_token_t decision_token;
  bool made_decision = false;

  // Get the owner that will decide that value of the variable
  i = mcsat->decision_makers[variable_db_get_type_kind(mcsat->var_db, var)];
  assert(i != MCSAT_MAX_PLUGINS);
  // Construct the token
  trail_token_construct(&decision_token, mcsat->plugins[i].plugin_ctx, var);
  // Decide
  if (trace_enabled(mcsat->ctx->trace, "mcsat::decide")) {
    mcsat_trace_printf(mcsat->ctx->trace, "mcsat_decide(): with %s\n", mcsat->plugins[i].plugin_name);
    mcsat_trace_printf(mcsat->ctx->trace, "mcsat_decide(): variable ");
    variable_db_print_variable(mcsat->var_db, var, trace_out(mcsat->ctx->trace));
    mcsat_trace_printf(mcsat->ctx->trace, "\n");
  }
  plugin = mcsat->plugins[i].plugin;

  // Ask the owner to decide
  mcsat_push_internal(mcsat);
  assert(plugin->decide);
  plugin->decide(plugin, var, (trail_token_t*) &decision_token, force_decision);

  if (decision_token.used == 0) {
    // If not decided, remember and go on
    made_decision = false;
    mcsat_pop_internal(mcsat);
  } else {
    made_decision = true;
    // Decided, we can continue with the search
    (*mcsat->solver_stats.decisions)++;
    // Plugins are not allowed to cheat and decide on another variable
    assert(trail_has_value(mcsat->trail, var));
    if (trace_enabled(mcsat->ctx->trace, "mcsat::decide")) {
      FILE* out = trace_out(mcsat->ctx->trace);
      fprintf(out, "mcsat_decide(): value = ");
      mcsat_value_print(trail_get_value(mcsat->trail, var), out);
      fprintf(out, "\n");
    }
  }

  // a forced decision implies a made decision
  assert(!force_decision || made_decision);
  return made_decision;
}

/**
 * Decides a variable using one of the plugins. Returns true if a variable
 * has been decided, or a conflict detected.
 */
static
bool mcsat_decide(mcsat_solver_t* mcsat) {

  assert(!mcsat->trail->inconsistent);

  ivector_t skipped_variables; // Variables we took from the queue but plugin didn't decide
  init_ivector(&skipped_variables, 0);

  variable_t var;
  bool aux_choice; // indicates that var was not taken from the queue
  bool force_decision = false;
  double rand_freq = mcsat->heuristic_params.random_decision_freq;

  while (true) {
    var = variable_null;
    aux_choice = true;

    // Use the top variables first
    for (uint32_t i = 0; i < mcsat->top_decision_vars.size; ++i) {
      var = mcsat->top_decision_vars.data[i];
      assert(var != variable_null);
      if (!trail_has_value(mcsat->trail, var)) {
        force_decision = true;
        break;
      }
      var = variable_null;
    }

    // If there is a fixed order that was passed in, try that
    if (var == variable_null) {
      const ivector_t* order = &mcsat->ctx->mcsat_var_order;
      if (order->size > 0) {
        if (trace_enabled(mcsat->ctx->trace, "mcsat::decide")) {
          FILE* out = trace_out(mcsat->ctx->trace);
          fprintf(out, "mcsat_decide(): var_order is ");
          for (uint32_t i = 0; i < order->size; ++ i) {
            term_print_to_file(out, mcsat->ctx->terms, order->data[i]);
            fprintf(out, " ");
          }
          fprintf(out, "\n");
        }
        for (uint32_t i = 0; var == variable_null && i < order->size; ++i) {
          term_t ovar_term = order->data[i];
          variable_t ovar = variable_db_get_variable_if_exists(mcsat->var_db, ovar_term);
          if (ovar == variable_null) continue; // Some variables are not used
          if (!trail_has_value(mcsat->trail, ovar)) {
            var = ovar;
            force_decision = true;
          }
        }
      }
    }

    // then try the variables a plugin requested
    if (var == variable_null) {
      while (!int_queue_is_empty(&mcsat->hinted_decision_vars)) {
        var = int_queue_pop(&mcsat->hinted_decision_vars);
        assert(var != variable_null);
        if (!trail_has_value(mcsat->trail, var)) {
          force_decision = true;
          break;
        }
        var = variable_null;
      }
    }

    // Random decision
    if (var == variable_null && rand_freq > 0.0) {
      double* seed = &mcsat->heuristic_params.random_decision_seed;
      if (drand(seed) < rand_freq && !var_queue_is_empty(&mcsat->var_queue)) {
        var = var_queue_random(&mcsat->var_queue, seed);
        if (trail_has_value(mcsat->trail, var)) {
          var = variable_null;
        }
      }
    }

    if (var == variable_null) {
      // No auxiliary choice performed
      aux_choice = false;
    }

    // Use the queue
    while (!var_queue_is_empty(&mcsat->var_queue) && var == variable_null) {
      // Get the next variable from the queue
      var = var_queue_pop(&mcsat->var_queue);
      // If already assigned go on
      if (trail_has_value(mcsat->trail, var)) {
        if (trace_enabled(mcsat->ctx->trace, "mcsat::decide")) {
          FILE *out = trace_out(mcsat->ctx->trace);
          fprintf(out, "mcsat_decide(): skipping ");
          variable_db_print_variable(mcsat->var_db, var, out);
          fprintf(out, "\n");
        }
        var = variable_null;
        continue;
      }
    }

    if (var != variable_null) {
      bool made_decision = mcsat_decide_var(mcsat, var, force_decision);
      if (made_decision) {
        break;
      } else if (!aux_choice) {
        ivector_push(&skipped_variables, var);
      }
    } else {
      assert(!aux_choice);
      // No variables left to decide
      if (skipped_variables.size == 0) {
        // Didn't skip any, we're done
        break;
      } else {
        // Put the skipped back in the queue, and continue but force next decision
        for (uint32_t i = 0; i < skipped_variables.size; ++ i) {
          var_queue_insert(&mcsat->var_queue, skipped_variables.data[i]);
        }
        ivector_reset(&skipped_variables);
        force_decision = true;
      }
    }
  }

  // Put any skipped variables back into the queue
  if (skipped_variables.size > 0) {
    // If we skipped some, we had to decided one, we put the skipped scores to
    // the decided score
    assert(var != variable_null);
    double var_score = var_queue_get_activity(&mcsat->var_queue, var);
    for (uint32_t i = 0; i < skipped_variables.size; ++ i) {
      variable_t skipped_var = skipped_variables.data[i];
      var_queue_set_activity(&mcsat->var_queue, skipped_var, var_score);
      var_queue_insert(&mcsat->var_queue, skipped_var);
    }
  }

  delete_ivector(&skipped_variables);

  return var != variable_null;
}

typedef struct {
  uint32_t u, v;
  uint32_t restart_threshold;
  uint32_t interval;
} luby_t;

static inline
void luby_init(luby_t* luby, uint32_t interval) {
  luby->u = 1;
  luby->v = 1;
  luby->restart_threshold = interval;
  luby->interval = interval;
}

static inline
void luby_next(luby_t* luby) {
  if ((luby->u & -luby->u) == luby->v) {
    luby->u ++;
    luby->v = 1;
  } else {
    luby->v <<= 1;
  }
  luby->restart_threshold = luby->v * luby->interval;
}

static
void mcsat_check_model(mcsat_solver_t* mcsat, bool assert) {
  // Check models
  model_t model;
  init_model(&model, mcsat->terms, true);
  mcsat_build_model(mcsat, &model);
  uint32_t i = 0;
  for (i = 0; i < mcsat->assertion_terms_original.size; ++i) {
    term_t assertion = mcsat->assertion_terms_original.data[i];
    int32_t code = 0;
    bool assertion_is_true = formula_holds_in_model(&model, assertion, &code);
    if (false && !assertion_is_true) {
      FILE *out = trace_out(mcsat->ctx->trace);
      fprintf(out, "Assertion not true in model: ");
      trace_term_ln(mcsat->ctx->trace, mcsat->terms, assertion);
      fprintf(out, "In model:\n");
      model_print(out, &model);
    }
    assert(!assert || assertion_is_true);
  }
  delete_model(&model);
}

static
void mcsat_assert_formulas_internal(mcsat_solver_t* mcsat, uint32_t n, const term_t *f, bool preprocess);

void mcsat_set_model_hint(mcsat_solver_t* mcsat, model_t* mdl, uint32_t n_mdl_filter,
			  const term_t mdl_filter[]) {
  if (n_mdl_filter == 0) {
    return;
  }

  assert(mdl != NULL);
  assert(mdl_filter != NULL);

  value_table_t* vtbl = model_get_vtbl(mdl);

  trail_clear_cache(mcsat->trail);
  trail_update_extra_cache(mcsat->trail);

  for (uint32_t i = 0; i < n_mdl_filter; ++i) {
    term_t x = mdl_filter[i];
    assert(term_kind(mcsat->terms, x) == UNINTERPRETED_TERM || term_kind(mcsat->terms, x) == VARIABLE);
    assert(is_pos_term(x));

    variable_t x_var = variable_db_get_variable(mcsat->var_db, unsigned_term(x));    
    value_t x_value = model_get_term_value(mdl, x);
    mcsat_value_t value;

    mcsat_value_construct_from_value(&value, vtbl, x_value);
    assert(x_value >= 0);

    trail_set_cached_value(mcsat->trail, x_var, &value);
  }

  mcsat_process_registration_queue(mcsat);
}

static
void mcsat_set_initial_var_order(mcsat_solver_t* mcsat) {
  const ivector_t* vars = &mcsat->ctx->mcsat_initial_var_order;
  uint32_t n = vars->size;
  if (n == 0) {
    return;
  }

  assert(vars != NULL);

  uint32_t i;
  for (i = 0; i < n; ++i) {
    term_t x = vars->data[i];
    assert(term_kind(mcsat->terms, x) == UNINTERPRETED_TERM || term_kind(mcsat->terms, x) == VARIABLE);
    variable_t v = variable_db_get_variable(mcsat->var_db, unsigned_term(x));
    int_queue_push(&mcsat->hinted_decision_vars, v);
    mcsat_process_registration_queue(mcsat);
  }
}

void mcsat_solve(mcsat_solver_t* mcsat, const param_t *params, model_t* mdl, uint32_t n_assumptions, const term_t assumptions[]) {

  uint32_t restart_resource;
  luby_t luby;

  // Make sure we have variables for all the assumptions
  if (n_assumptions > 0) {
    if (trace_enabled(mcsat->ctx->trace, "mcsat")) {
      mcsat_trace_printf(mcsat->ctx->trace, "solving with assumptions\n");
    }
    assert(mcsat->assumption_vars.size == 0);
    uint32_t i;
    for (i = 0; i < n_assumptions; ++ i) {
      // Apply the pre-processor. If the variable is substituted, we
      // need to add the equality x = t
      term_t x = assumptions[i];
      assert(term_kind(mcsat->terms, x) == UNINTERPRETED_TERM || term_kind(mcsat->terms, x) == VARIABLE);
      assert(is_pos_term(x));
      term_t x_pre = preprocessor_apply(&mcsat->preprocessor, x, NULL, true);
      if (x != x_pre) {
        // Assert x = t although we solved it already :(
        term_t eq = mk_eq(&mcsat->tm, x, x_pre);
        mcsat_assert_formulas_internal(mcsat, 1, &eq, false);
      }
      // Make sure the variable is registered (maybe it doesn't appear in assertions)
      variable_t x_var = variable_db_get_variable(mcsat->var_db, unsigned_term(x));
      ivector_push(&mcsat->assumption_vars, x_var);
      mcsat_process_registration_queue(mcsat);
    }
  }

  // Initialize assumption info
  mcsat->interpolant = NULL_TERM;
  mcsat->variable_in_conflict = variable_null;
  mcsat->assumption_i = 0;
  mcsat->assumptions_decided_level = -1;
  mcsat->assumptions_model = mdl;

  // Start the search
  mcsat->status = STATUS_SEARCHING;

  // If we're already unsat, just return
  if (!mcsat_is_consistent(mcsat)) {
    mcsat->interpolant = false_term;
    mcsat->status = STATUS_UNSAT;
    assert(int_queue_is_empty(&mcsat->registration_queue));
    goto solve_done;
  }

  if (trace_enabled(mcsat->ctx->trace, "mcsat::solve")) {
    static int count = 0;
    mcsat_trace_printf(mcsat->ctx->trace, "solve %d\n", count ++);
  }

  // Remember existing terms
  mcsat->terms_size_on_solver_entry = nterms(mcsat->terms);

  // Initialize for search
  mcsat_heuristics_init(mcsat);
  mcsat_notify_plugins(mcsat, MCSAT_SOLVER_START);

  // set initial variable order
  mcsat_set_initial_var_order(mcsat);

  // Initialize the Luby sequence with interval 10
  restart_resource = 0;
  luby_init(&luby, mcsat->heuristic_params.restart_interval);

<<<<<<< HEAD
  // recache
  uint32_t recache_limit = (*mcsat->solver_stats.conflicts) + mcsat->heuristic_params.recache_initial_delay;
  uint32_t recache_round = 0;

  // TODO decide whether to do a l2o at the beginning?
  //l2o_run(&mcsat->l2o, mcsat->trail, false);

=======
  // recache parameters
  uint32_t recache_limit = (*mcsat->solver_stats.conflicts) + mcsat->heuristic_params.recache_interval;
  uint32_t recache_round = 0;

>>>>>>> 26ec3c0f
  // Whether to run learning
  bool learning = true;

  while (!mcsat->stop_search) {

    // Do we restart
    if (mcsat_is_consistent(mcsat) && restart_resource > luby.restart_threshold) {
      restart_resource = 0;
      luby_next(&luby);
      mcsat_request_restart(mcsat);

    } else if ((*mcsat->solver_stats.conflicts) > recache_limit) {
      // recache
      ++recache_round;
      mcsat_request_recache(mcsat);
      double l = log10(recache_round + 9);
      recache_limit = (*mcsat->solver_stats.conflicts) +
	(recache_round * l * l * l *  mcsat->heuristic_params.recache_interval);
    }

    // Process any outstanding requests
    mcsat_process_requests(mcsat);

    // Do propagation
    mcsat_propagate(mcsat, learning);
    learning = false;

    // If inconsistent, analyze the conflict
    if (!mcsat_is_consistent(mcsat)) {
      goto conflict;
    }

    if (trail_is_at_base_level(mcsat->trail) && (*mcsat->solver_stats.conflicts) > recache_limit) {
      // printf("\n*mcsat->solver_stats.conflicts: %d", *mcsat->solver_stats.conflicts);
      ++recache_round;
      mcsat_request_recache(mcsat);
      double l = log10(recache_round + 9);
      recache_limit = (*mcsat->solver_stats.conflicts) +
                      (recache_round * l * l * l *
                       mcsat->heuristic_params.recache_interval);
    }

    // If any requests, process them and go again
    if (mcsat->pending_requests) {
      continue;
    }

    // Should we decide on an assumption
    bool assumption_decided = mcsat_decide_assumption(mcsat, mdl, n_assumptions, assumptions);
    if (assumption_decided) {
      continue;
    }

    // If inconsistent, analyze the conflict
    if (!mcsat_is_consistent(mcsat)) {
      goto conflict;
    }

    // Time to make a decision
    bool variable_decided = mcsat_decide(mcsat);

    // Decision made, continue with the search
    if (variable_decided) {
      continue;
    }

    // If inconsistent, analyze the conflict
    if (!mcsat_is_consistent(mcsat)) {
      goto conflict;
    }

    // Nothing to decide, we're satisfiable
    mcsat->status = STATUS_SAT;
    if (trace_enabled(mcsat->ctx->trace, "mcsat::model::check")) {
      mcsat_check_model(mcsat, true);
    }

    break;

  conflict:
    //printf("\nn conflicts: %d",*mcsat->solver_stats.conflicts);
    //if(*mcsat->solver_stats.conflicts > 0 && *mcsat->solver_stats.conflicts % 1000 == 0){
    //  run_l2o = true;
    //}

    (*mcsat->solver_stats.conflicts)++;
    mcsat_notify_plugins(mcsat, MCSAT_SOLVER_CONFLICT);

    // If at level 0 we're unsat
    if (n_assumptions == 0 && trail_is_at_base_level(mcsat->trail)) {
      mcsat->interpolant = false_term;
      mcsat->status = STATUS_UNSAT;
      break;
    }

    // Analyze the conflicts
    mcsat_analyze_conflicts(mcsat, &restart_resource);

    // Analysis might have discovered base level conflict
    if (mcsat->status == STATUS_UNSAT) {
      if (n_assumptions == 0) {
        mcsat->interpolant = false_term;
      }
      break;
    }

    // update the variable selection heuristic
    var_queue_decay_activities(&mcsat->var_queue);
  }

  if (mcsat->stop_search) {
    if (mcsat->status == STATUS_SEARCHING) {
      mcsat->status = YICES_STATUS_INTERRUPTED;
    }
    mcsat->stop_search = false;
  }

  // Make sure any additional terms are registered
  mcsat_process_registration_queue(mcsat);

solve_done:

  ivector_reset(&mcsat->assumption_vars);
}

void mcsat_set_tracer(mcsat_solver_t* mcsat, tracer_t* tracer) {
  uint32_t i;
  mcsat_plugin_context_t* ctx;

  // Update the contexts with the new tracer
  variable_db_set_tracer(mcsat->var_db, tracer);
  for (i = 0; i < mcsat->plugins_count; ++ i) {
    ctx = mcsat->plugins[i].plugin_ctx;
    ctx->ctx.tracer = tracer;
  }

  // Set the trace for the preprocessor
  preprocessor_set_tracer(&mcsat->preprocessor, tracer);

  // Set the trace for L2O
  l2o_set_tracer(&mcsat->l2o, tracer);
}


void mcsat_flush_lemmas(mcsat_solver_t* mcsat, ivector_t* out) {
  // Flush regular lemmas
  ivector_add(out, mcsat->plugin_lemmas.data, mcsat->plugin_lemmas.size);
  ivector_reset(&mcsat->plugin_lemmas);

  // Copy definition lemmas
  uint32_t i = mcsat->plugin_definition_lemmas_i;
  for (; i < mcsat->plugin_definition_lemmas.size; ++ i) {
    ivector_push(out, mcsat->plugin_definition_lemmas.data[i]);
  }
  mcsat->plugin_definition_lemmas_i = mcsat->plugin_definition_lemmas.size;
}

static
void mcsat_assert_formulas_internal(mcsat_solver_t* mcsat, uint32_t n, const term_t *f, bool preprocess) {
  uint32_t i;

  // Remember the original assertions
  for (i = 0; i < n; ++ i) {
    ivector_push(&mcsat->assertion_terms_original, f[i]);
  }

  // Add any leftover lemmas
  ivector_t* assertions = &mcsat->assertions_tmp;
  ivector_reset(assertions);
  mcsat_flush_lemmas(mcsat, assertions);

  // Preprocess the formulas (preprocessor might throw)
  ivector_add(assertions, f, n);

  // Preprocess the formulas (preprocessor might throw)
  if (preprocess) {
    for (i = 0; i < assertions->size; ++ i) {
      term_t f = assertions->data[i];
      term_t f_pre = preprocessor_apply(&mcsat->preprocessor, f, assertions, true);
      assertions->data[i] = f_pre;
    }
  }

  // Store assertions to L2O
  for (i = 0; i < assertions->size; ++ i) {
    term_t f_i = assertions->data[i];
    l2o_store_assertion(&mcsat->l2o, f_i);
  }

  // Assert individual formulas
  for (i = 0; i < assertions->size; ++ i) {
    // Assert it
    mcsat_assert_formula(mcsat, assertions->data[i]);
    // Add any lemmas that were added
    mcsat_flush_lemmas(mcsat, assertions);
  }

  // Delete the temp
  ivector_reset(assertions);
}

int32_t mcsat_assert_formulas(mcsat_solver_t* mcsat, uint32_t n, const term_t *f) {
  mcsat_assert_formulas_internal(mcsat, n, f, true);
  mcsat->interpolant = NULL_TERM;
  return CTX_NO_ERROR;
}

void mcsat_show_stats(mcsat_solver_t* mcsat, FILE* out) {
  int fd = fileno(out);
  assert(fd >= 0);
  statistics_print(&mcsat->stats, fd);
  statistics_print(&mcsat->l2o.stats, fd);
}

void mcsat_show_stats_fd(mcsat_solver_t* mcsat, int out) {
  statistics_print(&mcsat->stats, out);
  statistics_print(&mcsat->l2o.stats, out);
}

void mcsat_build_model(mcsat_solver_t* mcsat, model_t* model) {

  value_table_t* vtbl = model_get_vtbl(model);

  if (trace_enabled(mcsat->ctx->trace, "mcsat")) {
    mcsat_trace_printf(mcsat->ctx->trace, "mcsat_build_model()\n");
    trail_print(mcsat->trail, trace_out(mcsat->ctx->trace));
  }

  // Just copy the trail into the model
  uint32_t i;
  ivector_t* trail_elements = &mcsat->trail->elements;
  for (i = 0; i < trail_elements->size; ++ i) {
    variable_t x = trail_elements->data[i];
    term_t x_term = variable_db_get_term(mcsat->var_db, x);
    term_kind_t x_kind = term_kind(mcsat->terms, x_term);

    if (x_kind == UNINTERPRETED_TERM &&
        term_type_kind(mcsat->terms, x_term) != FUNCTION_TYPE) {

      if (trace_enabled(mcsat->ctx->trace, "mcsat")) {
        mcsat_trace_printf(mcsat->ctx->trace, "var = ");
        trace_term_ln(mcsat->ctx->trace, mcsat->terms, x_term);
      }

      // Type of the variable
      type_t x_type = term_type(mcsat->terms, x_term);

      // Get mcsat value (have to case to remove const because yices api doesn't care for const)
      mcsat_value_t* x_value_mcsat = (mcsat_value_t*) trail_get_value(mcsat->trail, x);

      if (trace_enabled(mcsat->ctx->trace, "mcsat")) {
        mcsat_trace_printf(mcsat->ctx->trace, "value = ");
        mcsat_value_print(x_value_mcsat, trace_out(mcsat->ctx->trace));
        mcsat_trace_printf(mcsat->ctx->trace, "\n");
      }

      // Set up the yices value
      value_t x_value = mcsat_value_to_value(x_value_mcsat, mcsat->types, x_type, vtbl);

      if (trace_enabled(mcsat->ctx->trace, "mcsat")) {
        mcsat_trace_printf(mcsat->ctx->trace, "value = ");
        vtbl_print_object(trace_out(mcsat->ctx->trace), vtbl, x_value);
        mcsat_trace_printf(mcsat->ctx->trace, "\n");
      }

      // Add to model
      model_map_term(model, x_term, x_value);
    }
  }

  // Let the plugins run add to the model (e.g. UF, division, ...)
  for (i = 0; i < mcsat->plugins_count; ++ i) {
    plugin_t* plugin = mcsat->plugins[i].plugin;
    if (plugin->build_model) {
      plugin->build_model(plugin, model);
    }
  }

  // Let the preprocessor add to the model
  preprocessor_build_model(&mcsat->preprocessor, model);
}

void mcsat_set_exception_handler(mcsat_solver_t* mcsat, jmp_buf* handler) {
  uint32_t i;
  mcsat->exception = handler;
  preprocessor_set_exception_handler(&mcsat->preprocessor, handler);
  l2o_set_exception_handler(&mcsat->l2o, handler);
  for (i = 0; i < mcsat->plugins_count; ++ i) {
    plugin_t* plugin = mcsat->plugins[i].plugin;
    plugin->set_exception_handler(plugin, handler);
  }
}

void mcsat_gc_mark(mcsat_solver_t* mcsat) {
  mcsat_clear(mcsat);
  mcsat_gc(mcsat, true);
}

void mcsat_stop_search(mcsat_solver_t* mcsat) {
  mcsat->stop_search = true;
}

term_t mcsat_get_unsat_model_interpolant(mcsat_solver_t* mcsat) {
  return mcsat->interpolant;
}<|MERGE_RESOLUTION|>--- conflicted
+++ resolved
@@ -60,8 +60,6 @@
 
 #include "yices.h"
 #include <inttypes.h>
-#include <math.h>
-
 #include <math.h>
 
 /**
@@ -301,11 +299,8 @@
     lemma_weight_type_t lemma_restart_weight_type;
     // recache interval
     uint32_t recache_interval;
-<<<<<<< HEAD
-    // wait some time until the first l2o operation
-    uint32_t recache_initial_delay;
-=======
->>>>>>> 26ec3c0f
+    // wait some time until the first l2o/recache operation
+    uint32_t recache_initial;
     // Random decision frequency
     double random_decision_freq;
     // Random decision seed
@@ -321,6 +316,7 @@
   uint32_t ite_plugin_id;
   uint32_t nra_plugin_id;
   uint32_t bv_plugin_id;
+  uint32_t ff_plugin_id;
 };
 
 static
@@ -350,12 +346,8 @@
 void mcsat_heuristics_init(mcsat_solver_t* mcsat) {
   mcsat->heuristic_params.restart_interval = 10;
   mcsat->heuristic_params.lemma_restart_weight_type = LEMMA_WEIGHT_SIZE;
-<<<<<<< HEAD
-  mcsat->heuristic_params.recache_interval = 50;
-  mcsat->heuristic_params.recache_initial_delay = 50;
-=======
-  mcsat->heuristic_params.recache_interval = 300;
->>>>>>> 26ec3c0f
+  mcsat->heuristic_params.recache_interval = mcsat->ctx->mcsat_options.l20 ? 50 : 300;
+  mcsat->heuristic_params.recache_initial = mcsat->ctx->mcsat_options.l20 ? 50 : 300;
   mcsat->heuristic_params.random_decision_freq = mcsat->ctx->mcsat_options.rand_dec_freq;
   mcsat->heuristic_params.random_decision_seed = mcsat->ctx->mcsat_options.rand_dec_seed;
 }
@@ -848,6 +840,7 @@
   mcsat->ite_plugin_id = mcsat_add_plugin(mcsat, ite_plugin_allocator, "ite_plugin");
   mcsat->nra_plugin_id = mcsat_add_plugin(mcsat, nra_plugin_allocator, "nra_plugin");
   mcsat->bv_plugin_id = mcsat_add_plugin(mcsat, bv_plugin_allocator, "bv_plugin");
+  mcsat->ff_plugin_id = mcsat_add_plugin(mcsat, ff_plugin_allocator, "ff_plugin");
 }
 
 static
@@ -1486,20 +1479,19 @@
       (*mcsat->solver_stats.gc_calls) ++;
     }
 
-<<<<<<< HEAD
     // recache
     if (mcsat->pending_requests_all.recache) {
-      l2o_run(&mcsat->l2o, mcsat->trail, (*mcsat->solver_stats.recaches) % 3, NULL);
+      uint32_t recache_count = *mcsat->solver_stats.recaches;
+      bool use_l2o = mcsat->ctx->mcsat_options.l20 && (recache_count % 2 == 0);
+      if (use_l2o) {
+        l2o_run(&mcsat->l2o, mcsat->trail, (recache_count / 2) % 3, NULL);
+        trail_clear_extra_cache(mcsat->trail, true); // keep best cache and clear target cache
+      } else {
+        uint32_t recache_param = mcsat->ctx->mcsat_options.l20 ? recache_count / 2 : recache_count;
+        trail_recache(mcsat->trail, recache_param);
+      }
+      mcsat->pending_requests_all.recache = false;
       (*mcsat->solver_stats.recaches) ++;
-      // trail_model_cache_clear(mcsat->trail);
-      mcsat->pending_requests_all.recache = false;
-=======
-    // recache target cache
-    if (mcsat->pending_requests_all.recache) {
-      mcsat->pending_requests_all.recache = false;
-      trail_recache(mcsat->trail, (*mcsat->solver_stats.recaches));
-      (*mcsat->solver_stats.recaches) ++;
->>>>>>> 26ec3c0f
     }
 
     // All services
@@ -2785,20 +2777,10 @@
   restart_resource = 0;
   luby_init(&luby, mcsat->heuristic_params.restart_interval);
 
-<<<<<<< HEAD
   // recache
-  uint32_t recache_limit = (*mcsat->solver_stats.conflicts) + mcsat->heuristic_params.recache_initial_delay;
+  uint32_t recache_limit = (*mcsat->solver_stats.conflicts) + mcsat->heuristic_params.recache_initial;
   uint32_t recache_round = 0;
 
-  // TODO decide whether to do a l2o at the beginning?
-  //l2o_run(&mcsat->l2o, mcsat->trail, false);
-
-=======
-  // recache parameters
-  uint32_t recache_limit = (*mcsat->solver_stats.conflicts) + mcsat->heuristic_params.recache_interval;
-  uint32_t recache_round = 0;
-
->>>>>>> 26ec3c0f
   // Whether to run learning
   bool learning = true;
 
@@ -2810,13 +2792,6 @@
       luby_next(&luby);
       mcsat_request_restart(mcsat);
 
-    } else if ((*mcsat->solver_stats.conflicts) > recache_limit) {
-      // recache
-      ++recache_round;
-      mcsat_request_recache(mcsat);
-      double l = log10(recache_round + 9);
-      recache_limit = (*mcsat->solver_stats.conflicts) +
-	(recache_round * l * l * l *  mcsat->heuristic_params.recache_interval);
     }
 
     // Process any outstanding requests
