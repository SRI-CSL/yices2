/*
 * This file is part of the Yices SMT Solver.
 * Copyright (C) 2017 SRI International.
 *
 * Yices is free software: you can redistribute it and/or modify
 * it under the terms of the GNU General Public License as published by
 * the Free Software Foundation, either version 3 of the License, or
 * (at your option) any later version.
 *
 * Yices is distributed in the hope that it will be useful,
 * but WITHOUT ANY WARRANTY; without even the implied warranty of
 * MERCHANTABILITY or FITNESS FOR A PARTICULAR PURPOSE.  See the
 * GNU General Public License for more details.
 *
 * You should have received a copy of the GNU General Public License
 * along with Yices.  If not, see <http://www.gnu.org/licenses/>.
 */

#include "equality_graph.h"
#include "utils/memalloc.h"
#include "mcsat/tracing.h"
#include "mcsat/variable_db.h"
#include "mcsat/trail.h"

#include <inttypes.h>
#include <assert.h>

/* Default initial size and max size */
#define BFS_VECTOR_DEFAULT_SIZE 10
#define BFS_VECTOR_MAX_SIZE (UINT32_MAX/sizeof(bfs_entry_t))

static inline
void bfs_vector_construct(bfs_vector_t *v, uint32_t n) {
  if (n >= BFS_VECTOR_MAX_SIZE) {
    out_of_memory();
  }
  v->capacity = n;
  v->size = 0;
  v->data = NULL;
  if (n > 0) {
    v->data = (bfs_entry_t*) safe_malloc(n * sizeof(bfs_entry_t));
  }
}

static inline
void bfs_vector_destruct(bfs_vector_t* v) {
  safe_free(v->data);
  v->data = NULL;
}

static inline
void bfs_vector_extend(bfs_vector_t *v) {
  uint32_t n;

  n = v->capacity;
  if (n == 0) {
    n = BFS_VECTOR_DEFAULT_SIZE;
  } else {
    n ++;
    n += n >> 1;
    if (n >= BFS_VECTOR_MAX_SIZE) {
      out_of_memory();
    }
  }
  v->data = (bfs_entry_t*) safe_realloc(v->data, n * sizeof(bfs_entry_t));
  v->capacity = n;
}

static inline
void bfs_vector_shrink(bfs_vector_t *v, uint32_t n) {
  assert(n <= v->size);
  v->size = n;
}

static inline
void bfs_vector_push(bfs_vector_t* v, eq_node_id_t n, uint32_t prev, eq_edge_id_t e) {
  uint32_t i;

  i = v->size;
  if (i >= v->capacity) {
    bfs_vector_extend(v);
  }
  v->data[i].n = n;
  v->data[i].prev = prev;
  v->data[i].e = e;
  v->size = i+1;
}

static
void eq_graph_propagate(eq_graph_t* eq);

static inline
const char* eq_graph_reason_to_string(eq_reason_type_t reason) {
  switch (reason) {
  case REASON_IS_FUNCTION_DEF: return "function definition";
  case REASON_IS_CONSTANT_DEF: return "constant definition";
  case REASON_IS_CONGRUENCE: return "congruence";
  case REASON_IS_CONGRUENCE_EQ_SYM: return "eq sym congruence";
  case REASON_IS_TRUE_EQUALITY: return "equality = true";
  case REASON_IS_REFLEXIVITY: return "reflexivity";
  case REASON_IS_EVALUATION: return "eq evaluation";
  case REASON_IS_IN_TRAIL: return "assigned in trail";
  case REASON_IS_USER: return "user asserted";
  default:
    assert(false);
  }
  return "unknown";
}

static inline
const char* eq_graph_reason_to_short_string(eq_reason_type_t reason) {
  switch (reason) {
  case REASON_IS_FUNCTION_DEF: return "f-def";
  case REASON_IS_CONSTANT_DEF: return "c-def";
  case REASON_IS_CONGRUENCE: return "cc";
  case REASON_IS_CONGRUENCE_EQ_SYM: return "e-cc";
  case REASON_IS_TRUE_EQUALITY: return "eq";
  case REASON_IS_REFLEXIVITY: return "refl";
  case REASON_IS_EVALUATION: return "eval";
  case REASON_IS_IN_TRAIL: return "trail";
  case REASON_IS_USER: return "user";
  default:
    assert(false);
  }
  return "unknown";
}

static
void eq_graph_eq_assigned_to_value(eq_graph_t* eq, eq_node_id_t eq_id, eq_node_id_t v_id);

static
void eq_graph_eq_args_updated(eq_graph_t* eq, eq_node_id_t eq_id);

/** Get the id of the node */
static inline
eq_node_id_t eq_graph_get_node_id(const eq_graph_t* eq, const eq_node_t* n) {
  return n - eq->nodes;
}

/** Get the node given id */
static inline
eq_node_t* eq_graph_get_node(eq_graph_t* eq, eq_node_id_t id) {
  assert (id >= 0 && id < eq->nodes_size);
  return eq->nodes + id;
}

/** Get the node given id */
static inline
const eq_node_t* eq_graph_get_node_const(const eq_graph_t* eq, eq_node_id_t id) {
  assert (id < eq->nodes_size);
  return eq->nodes + id;
}

static inline
const eq_node_id_t* eq_graph_get_children(const eq_graph_t* eq, eq_node_id_t id) {
  assert (id < eq->nodes_size);
  int_hmap_pair_t* find = int_hmap_find((int_hmap_t*) &eq->node_to_children, id);
  if (find != NULL) {
    return (const eq_node_id_t*) eq->children_list.data + find->val;
  } else {
    return NULL;
  }
}

#ifndef NDEBUG
static inline
bool eq_graph_has_children(const eq_graph_t* eq, eq_node_id_t id) {
  return eq_graph_get_children(eq, id) != NULL;
}

static inline
bool eq_graph_is_term(const eq_graph_t* eq, eq_node_id_t n_id) {
  const eq_node_t* n = eq_graph_get_node_const(eq, n_id);
  return n->type == EQ_NODE_TERM;
}

static inline
bool eq_graph_is_value(const eq_graph_t* eq, eq_node_id_t n_id) {
  const eq_node_t* n = eq_graph_get_node_const(eq, n_id);
  return n->type == EQ_NODE_VALUE;
}

static inline
bool eq_graph_is_pair(const eq_graph_t* eq, eq_node_id_t n_id) {
  const eq_node_t* n = eq_graph_get_node_const(eq, n_id);
  return n->type == EQ_NODE_PAIR || n->type == EQ_NODE_EQ_PAIR;
}

#endif

/** Add a value node */
eq_node_id_t eq_graph_add_value(eq_graph_t* eq, const mcsat_value_t* v);

/** Is this value registered yet? */
bool eq_graph_has_value(const eq_graph_t* eq, const mcsat_value_t* v);

/** Return the id of a value */
eq_node_id_t eq_graph_value_id(const eq_graph_t* eq, const mcsat_value_t* v);

void eq_graph_construct(eq_graph_t* eq, plugin_context_t* ctx, const char* name) {
  eq->ctx = ctx;

  eq->nodes_capacity = 0;
  eq->nodes_size = 0;
  eq->nodes = NULL;

  eq->edges_capacity = 0;
  eq->edges_size = 0;
  eq->edges = NULL;

  eq->uselist_nodes_capacity = 0;
  eq->uselist_nodes_size = 0;
  eq->uselist_nodes = NULL;

  eq->name = name;

  eq->in_conflict = false;
  eq->conflict_lhs = eq_node_null;
  eq->conflict_rhs = eq_node_null;

  eq->in_propagate = false;

  eq->trail_i = 0;

  init_int_hmap(&eq->kind_to_id, 0);
  init_int_hmap(&eq->term_to_id, 0);
  init_value_hmap(&eq->value_to_id, 0);
  init_pmap2(&eq->pair_to_id);
  init_pmap2(&eq->eq_pair_to_id);

  init_ivector(&eq->kind_list, 0);
  init_ivector(&eq->terms_list, 0);
  init_value_vector(&eq->values_list, 0);
  init_ivector(&eq->pair_list, 0);

  scope_holder_construct(&eq->scope_holder);

  init_ivector(&eq->graph, 0);

  init_pmap2(&eq->pair_to_rep);
  init_pmap2(&eq->eq_pair_to_rep);

  init_merge_queue(&eq->merge_queue, 0);
  init_ivector(&eq->merges, 0);

  init_ivector(&eq->term_value_merges, 0);

  init_ivector(&eq->uselist, 0);
  init_ivector(&eq->uselist_updates, 0);

  init_ivector(&eq->children_list, 0);
  init_int_hmap(&eq->node_to_children, 0);

  // Add true/false
  eq->true_node_id = eq_graph_add_value(eq, &mcsat_value_true);
  eq->false_node_id = eq_graph_add_value(eq, &mcsat_value_false);

<<<<<<< HEAD
  init_term_manager(&eq->tm, eq->ctx->terms);
  eq->tm.simplify_ite = false;
  eq->tm.simplify_bveq1 = false;

=======
>>>>>>> 403fb00e
  eq->graph_out = 0;

  bfs_vector_construct(&eq->bfs_queue, 0);

  init_ivector(&eq->explain_cache_list, 0);
  // init_pmap2(&eq->explain_cache_map): initialized on every call

  if (ctx_trace_enabled(eq->ctx, "mcsat::eq")) {
    ctx_trace_printf(eq->ctx, "eq_graph_construct[%s]()\n", eq->name);
  }
}

void eq_graph_destruct(eq_graph_t* eq) {

  if (ctx_trace_enabled(eq->ctx, "mcsat::eq")) {
    ctx_trace_printf(eq->ctx, "eq_graph_destruct[%s]()\n", eq->name);
  }

  safe_free(eq->nodes);
  safe_free(eq->edges);

  delete_int_hmap(&eq->kind_to_id);
  delete_int_hmap(&eq->term_to_id);
  delete_value_hmap(&eq->value_to_id);
  delete_pmap2(&eq->pair_to_id);
  delete_pmap2(&eq->eq_pair_to_id);

  delete_ivector(&eq->kind_list);
  delete_ivector(&eq->terms_list);
  delete_value_vector(&eq->values_list);
  delete_ivector(&eq->pair_list);

  scope_holder_destruct(&eq->scope_holder);

  delete_ivector(&eq->graph);

  delete_pmap2(&eq->pair_to_rep);
  delete_pmap2(&eq->eq_pair_to_rep);

  delete_merge_queue(&eq->merge_queue);
  delete_ivector(&eq->merges);

  delete_ivector(&eq->term_value_merges);

  safe_free(eq->uselist_nodes);

  delete_ivector(&eq->uselist);
  delete_ivector(&eq->uselist_updates);

  delete_ivector(&eq->children_list);
  delete_int_hmap(&eq->node_to_children);

  bfs_vector_destruct(&eq->bfs_queue);

  delete_ivector(&eq->explain_cache_list);
  // delete_pmap2(&eq->explain_cache_map): deleted when done
}

// Default initial size and max size
#define DEFAULT_GRAPH_SIZE 10
#define MAX_GRAPH_SIZE (UINT32_MAX/sizeof(eq_node_t))

#define DEFAULT_EDGES_SIZE 10
#define MAX_EDGES_SIZE (UINT32_MAX/sizeof(eq_edge_t))

#define DEFAULT_USELIST_NODES_SIZE 10
#define MAX_USELIST_NODES_SIZE (UINT32_MAX/sizeof(eq_uselist_t))

static
eq_uselist_id_t eq_graph_new_uselist_node(eq_graph_t* eq, eq_node_id_t node, eq_uselist_id_t next) {

  uint32_t n = eq->uselist_nodes_size;
  eq_uselist_id_t id = eq->uselist_nodes_size;

  // Check if we need to resize
  if (n == eq->uselist_nodes_capacity) {
    // Compute new size
    if (n == 0) {
      n = DEFAULT_USELIST_NODES_SIZE;
    } else {
      n ++;
      n += n >> 1;
      if (n >= MAX_USELIST_NODES_SIZE) {
        out_of_memory();
      }
    }
    // Resize
    eq->uselist_nodes = (eq_uselist_t*) safe_realloc(eq->uselist_nodes, n * sizeof(eq_uselist_t));
    eq->uselist_nodes_capacity = n;
  }

  // Construct the new node
  eq_uselist_t* new_node = eq->uselist_nodes + id;
  new_node->node = node;
  new_node->next = next;

  // More nodes
  eq->uselist_nodes_size ++;

  // Return the new element
  return id;
}

static
eq_node_id_t eq_graph_new_node(eq_graph_t* eq, eq_node_type_t type, uint32_t index) {

  uint32_t n = eq->nodes_size;
  eq_node_id_t id = eq->nodes_size;

  // Check if we need to resize
  if (n == eq->nodes_capacity) {
    // Compute new size
    if (n == 0) {
      n = DEFAULT_GRAPH_SIZE;
    } else {
      n ++;
      n += n >> 1;
      if (n >= MAX_GRAPH_SIZE) {
        out_of_memory();
      }
    }
    // Resize
    eq->nodes = (eq_node_t*) safe_realloc(eq->nodes, n * sizeof(eq_node_t));
    eq->nodes_capacity = n;
  }

  // Construct the new node
  eq_node_t* new_node = eq->nodes + eq->nodes_size;
  new_node->find = id;
  new_node->next = id;
  new_node->size = 1;
  new_node->type = type;
  new_node->index = index;
  new_node->uselist = eq_uselist_null;

  // More nodes
  eq->nodes_size ++;

  // Add empty edge
  ivector_push(&eq->graph, eq_edge_null);
  // Add empty uselist
  ivector_push(&eq->uselist, eq_uselist_null);

  // Return the new element
  return id;
}

static
eq_node_id_t eq_graph_add_kind(eq_graph_t* eq, term_kind_t kind) {

  if (ctx_trace_enabled(eq->ctx, "mcsat::eq")) {
    ctx_trace_printf(eq->ctx, "eq_graph_add_kind[%s](): %s\n", eq->name, kind_to_string(kind));
  }

  // Check if already there
  int_hmap_pair_t* find = int_hmap_get(&eq->kind_to_id, kind);
  if (find->val >= 0) {
    if (ctx_trace_enabled(eq->ctx, "mcsat::eq")) {
      ctx_trace_printf(eq->ctx, "already there: %"PRIi32"\n", find->val);
    }
    return find->val;
  }

  // Index where we put the kind
  uint32_t index = eq->kind_list.size;
  ivector_push(&eq->kind_list, kind);

  // Setup the new node
  eq_node_id_t id = eq_graph_new_node(eq, EQ_NODE_KIND, index);
  find->val = id;

  assert(eq->nodes_size == eq->graph.size);
  assert(eq->kind_list.size + eq->terms_list.size + eq->values_list.size + eq->pair_list.size / 2 == eq->nodes_size);

  if (ctx_trace_enabled(eq->ctx, "mcsat::eq")) {
     ctx_trace_printf(eq->ctx, "id: %"PRIi32"\n", id);
   }

  // Added, done
  return id;
}

eq_node_id_t eq_graph_add_term_internal(eq_graph_t* eq, term_t t) {

  if (ctx_trace_enabled(eq->ctx, "mcsat::eq")) {
    ctx_trace_printf(eq->ctx, "eq_graph_add_term[%s](): ", eq->name);
    ctx_trace_term(eq->ctx, t);
  }

  // Check if already there
  int_hmap_pair_t* find = int_hmap_get(&eq->term_to_id, t);
  if (find->val >= 0) {
    if (ctx_trace_enabled(eq->ctx, "mcsat::eq")) {
      ctx_trace_printf(eq->ctx, "already there: %"PRIi32"\n", find->val);
    }
    return find->val;
  }

  // Index where we put the term
  uint32_t index = eq->terms_list.size;
  ivector_push(&eq->terms_list, t);

  // Setup the new node
  eq_node_id_t id = eq_graph_new_node(eq, EQ_NODE_TERM, index);
  find->val = id;

  assert(eq->nodes_size == eq->graph.size);
  assert(eq->kind_list.size + eq->terms_list.size + eq->values_list.size + eq->pair_list.size / 2 == eq->nodes_size);

  // If the node is a constant, we also create a value for it
  bool is_const = is_const_term(eq->ctx->terms, t);
  if (is_const) {
    mcsat_value_t t_value;
    mcsat_value_construct_from_constant_term(&t_value, eq->ctx->terms, t);
    eq_node_id_t v_id = eq_graph_add_value(eq, &t_value);
    mcsat_value_destruct(&t_value);
    merge_queue_push_init(&eq->merge_queue, id, v_id, REASON_IS_CONSTANT_DEF, 0);
  }

  if (ctx_trace_enabled(eq->ctx, "mcsat::eq")) {
     ctx_trace_printf(eq->ctx, "id: %"PRIi32"\n", id);
   }

  // Added, done
  return id;
}

uint32_t eq_graph_term_size(const eq_graph_t* eq) {
  return eq->terms_list.size;
}

eq_node_id_t eq_graph_add_term(eq_graph_t* eq, term_t t) {
  eq_node_id_t id = eq_graph_add_term_internal(eq, t);
  eq_graph_propagate(eq);
  return id;
}

eq_node_id_t eq_graph_add_value(eq_graph_t* eq, const mcsat_value_t* v) {

  if (ctx_trace_enabled(eq->ctx, "mcsat::eq")) {
    ctx_trace_printf(eq->ctx, "eq_graph_add_value[%s](): ", eq->name);
    mcsat_value_print(v, trace_out(eq->ctx->tracer));
    ctx_trace_printf(eq->ctx, "\n");
  }

  // Check if already there
  value_hmap_pair_t* find = value_hmap_get(&eq->value_to_id, v);
  if (find->val >= 0) {
    if (ctx_trace_enabled(eq->ctx, "mcsat::eq")) {
      ctx_trace_printf(eq->ctx, "already there: %"PRIi32"\n", find->val);
    }
    return find->val;
  }

  // Index where we put the value
  uint32_t index = eq->values_list.size;
  mcsat_value_t* v_copy = value_vector_push(&eq->values_list);
  mcsat_value_assign(v_copy, v);

  // Setup the new node
  eq_node_id_t id = eq_graph_new_node(eq, EQ_NODE_VALUE, index);
  find->val = id;

  assert(eq->kind_list.size + eq->terms_list.size + eq->values_list.size + eq->pair_list.size / 2 == eq->nodes_size);
  assert(eq->nodes_size == eq->graph.size);

  if (ctx_trace_enabled(eq->ctx, "mcsat::eq")) {
    ctx_trace_printf(eq->ctx, "id: %"PRIi32"\n", id);
  }

  // Added, done
  return id;
}

static inline
void eq_graph_add_to_uselist(eq_graph_t* eq, eq_node_id_t n_id, eq_node_id_t parent_id) {
  assert(n_id < eq->uselist.size);
  eq_uselist_id_t n_uselist = eq->uselist.data[n_id];
  eq->uselist.data[n_id] = eq_graph_new_uselist_node(eq, parent_id, n_uselist);
  ivector_push(&eq->uselist_updates, n_id);
}

/**
 * Adds a pair. If n_children > 0 it will associate the children with the pair
 * in fun_children_array. If the pair is already there it will pop the children
 * of the eq->children array
 */
eq_node_id_t eq_graph_add_pair(eq_graph_t* eq, eq_node_type_t type, eq_node_id_t p1, eq_node_id_t p2, uint32_t children_size, uint32_t children_start) {

  if (ctx_trace_enabled(eq->ctx, "mcsat::eq")) {
    ctx_trace_printf(eq->ctx, "eq_graph_add_pair[%s]()\n", eq->name);
  }

  assert(type == EQ_NODE_PAIR || type == EQ_NODE_EQ_PAIR);
  assert(type != EQ_NODE_EQ_PAIR || children_size > 0);

  // Check if already there
  pmap2_t* cache = type == EQ_NODE_PAIR ? &eq->pair_to_id : &eq->eq_pair_to_id;
  pmap2_rec_t* find = pmap2_get(cache, p1, p2);
  if (find->val >= 0) {
    if (ctx_trace_enabled(eq->ctx, "mcsat::eq")) {
      ctx_trace_printf(eq->ctx, "already there: %"PRIi32"\n", find->val);
    }
    // Remove from children array
    if (children_size > 0) {
      assert(eq->children_list.size == children_start + children_size + 1); // + 1 for null
      ivector_shrink(&eq->children_list, children_start);
    }
    return find->val;
  }

  // Index where we put the value
  uint32_t index = eq->pair_list.size;
  ivector_push(&eq->pair_list, p1);
  ivector_push(&eq->pair_list, p2);

  // Setup the new node
  eq_node_id_t id = eq_graph_new_node(eq, type, index);
  find->val = id;

  // Remember the children
  if (children_size > 0) {
    int_hmap_add(&eq->node_to_children, id, children_start);
  }

  assert(eq->kind_list.size + eq->terms_list.size + eq->values_list.size + eq->pair_list.size / 2 == eq->nodes_size);
  assert(eq->nodes_size == eq->graph.size);

  // Add to uselists: p1 is used in id, p2 is used in id
  eq_graph_add_to_uselist(eq, p1, id);
  eq_graph_add_to_uselist(eq, p2, id);

  if (ctx_trace_enabled(eq->ctx, "mcsat::eq")) {
    ctx_trace_printf(eq->ctx, "id: %"PRIi32"\n", id);
  }

  // Added, done
  return id;
}

void eq_graph_update_pair_hash(eq_graph_t* eq, eq_node_id_t pair_id) {
  // n = (n1, n2)
  const eq_node_t* n = eq_graph_get_node_const(eq, pair_id);

  assert(n->type == EQ_NODE_PAIR || n->type == EQ_NODE_EQ_PAIR);
  // n1
  eq_node_id_t p1 = eq->pair_list.data[n->index];
  const eq_node_t* n1 = eq_graph_get_node_const(eq, p1);
  // n2
  eq_node_id_t p2 = eq->pair_list.data[n->index + 1];
  const eq_node_t* n2 = eq_graph_get_node_const(eq, p2);

  // The cache we're using
  pmap2_t* rep_cache = n->type == EQ_NODE_PAIR ? &eq->pair_to_rep : &eq->eq_pair_to_rep;

  // Store normalized pair or merge if someone is already there
  pmap2_rec_t* find = pmap2_get(rep_cache, n1->find, n2->find);
  if (find->val < 0) {
    // New representative
    find->val = pair_id;
  } else {
    // Merge with existing representative
    if (find->val != pair_id) {
      merge_queue_push_init(&eq->merge_queue, pair_id, find->val, REASON_IS_CONGRUENCE, 0);
    }
  }

  // If equality we check for symmetry and other
  if (n->type == EQ_NODE_EQ_PAIR) {
    // Check for reflexivity and evaluation
    eq_graph_eq_args_updated(eq, pair_id);
    // Check for symmetry
    if (n1->find != n2->find) {
      find = pmap2_find(rep_cache, n2->find, n1->find);
      if (find != NULL && find->val != pair_id) {
        merge_queue_push_init(&eq->merge_queue, pair_id, find->val, REASON_IS_CONGRUENCE_EQ_SYM, 0);
      }
    }
  }
}

/** Generic function add */
static
eq_node_id_t eq_graph_add_fun_term(eq_graph_t* eq, term_t t, term_t f_term, term_kind_t f_kind, uint32_t n, const term_t* c_terms) {

  if (ctx_trace_enabled(eq->ctx, "mcsat::eq")) {
    ctx_trace_printf(eq->ctx, "eq_graph_add_fun_term[%s](): ", eq->name);
    ctx_trace_term(eq->ctx, t);
  }

  assert(n >= 1);
  assert(f_term == NULL_TERM || f_kind == UNINTERPRETED_TERM);

  // Add the term f
  eq_node_id_t f_id = eq_graph_add_term_internal(eq, t);

  // We add the function term f(x_1, ..., x_n) as a sequence of pair nodes:
  //
  //   n_1 = (x_n-1, x_n)
  //   n_2 = (x_n-2, n_1)
  //      ...
  //   n_n = (f, n_n-1)
  //
  // These nodes we do congruence over.

  // Where we put the children
  uint32_t children_start = eq->children_list.size;
  uint32_t children_size = 0;

  // Add the function itself
  eq_node_type_t final_pair_type;
  if (f_kind == UNINTERPRETED_TERM) {
    assert(f_term != NULL_TERM);
    eq_node_id_t c = eq_graph_add_term(eq, f_term);
    ivector_push(&eq->children_list, c);
    children_size ++;
    final_pair_type = EQ_NODE_PAIR;
  } else {
    assert(f_term == NULL_TERM);
    if (f_kind == EQ_TERM) {
      final_pair_type = EQ_NODE_EQ_PAIR;
    } else {
      eq_node_id_t c = eq_graph_add_kind(eq, f_kind);
      ivector_push(&eq->children_list, c);
      children_size ++;
      final_pair_type = EQ_NODE_PAIR;
    }
  }

  // Add the real children
  uint32_t i = 0;
  for (i = 0; i < n; ++ i) {
    eq_node_id_t c = eq_graph_add_term(eq, c_terms[i]);
    ivector_push(&eq->children_list, c);
    children_size ++;
  }
  ivector_push(&eq->children_list, eq_node_null);
  const eq_node_id_t* c_nodes = (const eq_node_id_t*) eq->children_list.data + children_start;

  // Add the pairs for children
  assert(children_size >= 2);
  i = children_size - 1;
  eq_node_id_t p2 = c_nodes[i];
  for (-- i; i > 0; -- i) {
    eq_node_id_t p1 = c_nodes[i];
    // Add the graph node (p1, p2) with children if root
    p2 = eq_graph_add_pair(eq, EQ_NODE_PAIR, p1, p2, 0, 0);
    // Store in the hash table
    eq_graph_update_pair_hash(eq, p2);
  }

  // Add the final one for the whole function (NOTE!!! if already there, it will pop children NOTE!!!)
  p2 = eq_graph_add_pair(eq, final_pair_type, c_nodes[0], p2, children_size, children_start);

  // Store in the hash table
  eq_graph_update_pair_hash(eq, p2);

  // Add the equality f = p2
  merge_queue_push_init(&eq->merge_queue, f_id, p2, REASON_IS_FUNCTION_DEF, 0);

  // We added lots of stuff, maybe there were merges
  eq_graph_propagate(eq);

  return f_id;
}

eq_node_id_t eq_graph_add_ufun_term(eq_graph_t* eq, term_t t, term_t f, uint32_t n, const term_t* children) {

  if (ctx_trace_enabled(eq->ctx, "mcsat::eq")) {
    ctx_trace_printf(eq->ctx, "eq_graph_ufun_term[%s](): ", eq->name);
    ctx_trace_term(eq->ctx, t);
  }

  return eq_graph_add_fun_term(eq, t, f, UNINTERPRETED_TERM, n, children);
}

eq_node_id_t eq_graph_add_ifun_term(eq_graph_t* eq, term_t t, term_kind_t f, uint32_t n, const term_t* children) {

  if (ctx_trace_enabled(eq->ctx, "mcsat::eq")) {
    ctx_trace_printf(eq->ctx, "eq_graph_ifun_term[%s](): ", eq->name);
    ctx_trace_term(eq->ctx, t);
  }

  return eq_graph_add_fun_term(eq, t, NULL_TERM, f, n, children);
}


eq_node_id_t eq_graph_term_id(const eq_graph_t* eq, term_t t) {
  int_hmap_pair_t* find = int_hmap_find((int_hmap_t*) &eq->term_to_id, t);
  assert(find != NULL);
  return find->val;
}

eq_node_id_t eq_graph_term_id_if_exists(const eq_graph_t* eq, term_t t) {
  int_hmap_pair_t* find = int_hmap_find((int_hmap_t*) &eq->term_to_id, t);
  if (find != NULL) {
    return find->val;
  } else {
    return eq_node_null;
  }
}

eq_node_id_t eq_graph_value_id(const eq_graph_t* eq, const mcsat_value_t* v) {
  value_hmap_pair_t* find = value_hmap_find(&eq->value_to_id, v);
  assert(find != NULL);
  return find->val;
}

bool eq_graph_has_term(const eq_graph_t* eq, term_t t) {
  return int_hmap_find((int_hmap_t*) &eq->term_to_id, t) != NULL;
}

bool eq_graph_has_value(const eq_graph_t* eq, const mcsat_value_t* v) {
  return value_hmap_find(&eq->value_to_id, v) != NULL;
}

bool eq_graph_are_equal(const eq_graph_t* eq, term_t t1, term_t t2){
  assert(eq_graph_has_term(eq, t1));
  assert(eq_graph_has_term(eq, t2));
  eq_node_id_t t_id1 = eq_graph_term_id(eq, t1);
  eq_node_id_t t_id2 = eq_graph_term_id(eq, t2);
  const eq_node_t* n1 = eq_graph_get_node_const(eq, t_id1);
  const eq_node_t* n2 = eq_graph_get_node_const(eq, t_id2);
  return (n1->find == n2->find);
}

bool eq_graph_term_has_value(const eq_graph_t* eq, term_t t){
  assert(eq_graph_has_term(eq, t));
  eq_node_id_t t_id = eq_graph_term_id(eq, t);
  const eq_node_t* n = eq_graph_get_node_const(eq, t_id);
  eq_node_id_t n_find_id = n->find;
  const eq_node_t* n_find = eq_graph_get_node_const(eq, n_find_id);
  return(n_find->type == EQ_NODE_VALUE);
}

void eq_graph_print_node(const eq_graph_t* eq, const eq_node_t* n, FILE* out, bool print_extra) {
  eq_node_id_t n_id = eq_graph_get_node_id(eq, n);
  switch (n->type) {
  case EQ_NODE_KIND: {
    term_kind_t kind = eq->kind_list.data[n->index];
    fprintf(out, "%s", kind_to_string(kind));
    if (print_extra) {
      fprintf(out, "(id=%"PRIu32", idx=%"PRIu32")", n_id, n->index);
    }
    break;
  }
  case EQ_NODE_TERM: {
    term_t t = eq->terms_list.data[n->index];
    term_print_to_file(out, eq->ctx->terms, t);
    if (print_extra) {
      fprintf(out, " (id=%"PRIu32", idx=%"PRIu32")", n_id, n->index);
    }
    break;
  }
  case EQ_NODE_VALUE: {
    const mcsat_value_t* v = eq->values_list.data + n->index;
    mcsat_value_print(v, out);
    if (print_extra) {
      fprintf(out, " (id=%"PRIu32", idx=%"PRIu32")", n_id, n->index);
    }
    break;
  }
  case EQ_NODE_EQ_PAIR:
    fprintf(out, "[= ");
    eq_node_id_t p1 = eq->pair_list.data[n->index];
    eq_graph_print_node(eq, eq_graph_get_node_const(eq, p1), out, false);
    fprintf(out, " ");
    eq_node_id_t p2 = eq->pair_list.data[n->index + 1];
    eq_graph_print_node(eq, eq_graph_get_node_const(eq, p2), out, false);
    fprintf(out, "]");
    if (print_extra) {
      fprintf(out, " (id=%"PRIu32", idx=%"PRIu32")", n_id, n->index);
    }
    break;
  case EQ_NODE_PAIR: {
    fprintf(out, "[");
    eq_node_id_t p1 = eq->pair_list.data[n->index];
    eq_graph_print_node(eq, eq_graph_get_node_const(eq, p1), out, false);
    fprintf(out, ", ");
    eq_node_id_t p2 = eq->pair_list.data[n->index + 1];
    eq_graph_print_node(eq, eq_graph_get_node_const(eq, p2), out, false);
    fprintf(out, "]");
    if (print_extra) {
      fprintf(out, " (id=%"PRIu32", idx=%"PRIu32")", n_id, n->index);
    }
    break;
  }
  }

  if (print_extra) {
    const eq_node_id_t* children = eq_graph_get_children(eq, n_id);
    if (children != NULL) {
      fprintf(out, " {");
      const eq_node_id_t* it = children;
      for (; *it != eq_node_null; ++it) {
        if (it != children) {
          fprintf(out, ", ");
        }
        const eq_node_t* n = eq_graph_get_node_const(eq, *it);
        eq_graph_print_node(eq, n, out, false);
      }
      fprintf(out, "}");
    }
  }
}

void eq_graph_print_class(const eq_graph_t* eq, eq_node_id_t start_node_id, FILE* out) {
  const eq_node_t* n = eq_graph_get_node_const(eq, start_node_id);
  eq_node_id_t n_id = start_node_id;
  bool first = true;
  do {
    if (!first) { fprintf(out, ", "); }
    eq_graph_print_node(eq, n, out, true);
    n = eq->nodes + n->next;
    n_id = eq_graph_get_node_id(eq, n);
    first = false;
  } while (n_id != start_node_id);
}

void eq_graph_print(const eq_graph_t* eq, FILE* out) {
  uint32_t i;

  fprintf(out, "eq_graph[%s]:\n", eq->name);
  fprintf(out, "nodes:\n");

  for (i = 0; i < eq->nodes_size; ++ i) {
    const eq_node_t* n = eq_graph_get_node_const(eq, i);
    // Only print representatives
    if (n->find == i) {
      fprintf(out, "  ");
      eq_graph_print_node(eq, n, out, true);
      fprintf(out, ": ");
      eq_graph_print_class(eq, n->find, out);
      fprintf(out, "\n");
    }
  }
}

void eq_graph_to_gv_init(const eq_graph_t* eq, const char* filename) {
  assert(eq->graph_out == NULL);

  // Open the file
  eq_graph_t* eq_nonconst = (eq_graph_t *) eq;
  eq_nonconst->graph_out = fopen(filename, "w");

  // Header
  fprintf(eq->graph_out, "graph G1 {\n\n");
  fprintf(eq->graph_out, "  node [shape=record, style=filled];\n\n");

  // All the nodes
  uint32_t i;
  for (i = 0; i < eq->nodes_size; ++ i) {
    const eq_node_t* n = eq_graph_get_node_const(eq, i);
    fprintf(eq->graph_out, "  n%"PRIu32" [label=\"", i);
    eq_graph_print_node(eq, n, eq->graph_out, false);
    fprintf(eq->graph_out, "\"];\n");
  }

  // All the edges (they come in pairs)
  fprintf(eq->graph_out, "\n");
  for (i = 0; i < eq->edges_size; i += 2) {
    const eq_edge_t* e = eq->edges + i;
    fprintf(eq->graph_out, "  n%"PRIu32" -- n%"PRIu32" [label=\"%s\"]\n", e->u, e->v, eq_graph_reason_to_short_string(e->reason.type));
  }
}

void eq_graph_to_gv_edge(const eq_graph_t* eq, const eq_edge_t* e, uint32_t id) {
  if (eq->graph_out != NULL) {
    fprintf(eq->graph_out, "  n%"PRIu32" -- n%"PRIu32" [label=\"%d\"]\n", e->u, e->v, id);
  }
}

void eq_graph_to_gv_mark_node(const eq_graph_t* eq, eq_node_id_t n_id) {
  if (eq->graph_out != NULL) {
    fprintf(eq->graph_out, "\n  n%"PRIu32" [color=red, fillcolor=lightgray];\n", n_id);
  }
}

void eq_graph_to_gv_done(const eq_graph_t* eq) {
  assert(eq->graph_out != NULL);

  // Footer
  fprintf(eq->graph_out, "}\n");

  // Close the file
  eq_graph_t* eq_nonconst = (eq_graph_t *) eq;
  fclose(eq_nonconst->graph_out);
  eq_nonconst->graph_out = NULL;
}

static
void eq_graph_update_find(eq_graph_t* eq, eq_node_id_t n_id, eq_node_id_t find) {
  // Update the find in n_id's class
  eq_node_t* it = eq_graph_get_node(eq, n_id);
  assert(it->find != find);
  do {
    assert(it->type != EQ_NODE_VALUE);
    it->find = find;
    it = eq_graph_get_node(eq, it->next);
  } while (it->find != find);
}

/** Merge node n2 into n1 */
static
void eq_graph_merge_nodes(eq_graph_t* eq, eq_node_id_t n_into_id, eq_node_id_t n_from_id) {

  eq_node_t* n_into = eq_graph_get_node(eq, n_into_id);
  eq_node_t* n_from = eq_graph_get_node(eq, n_from_id);

  assert(n_into->type != EQ_NODE_VALUE || n_from->type != EQ_NODE_VALUE);

  assert(n_into->find == n_into_id);
  assert(n_from->find == n_into_id); // Nodes have been updated already
  assert(n_into_id != n_from_id);

  // Finally merge the lists (circular lists)
  eq_node_id_t tmp = n_into->next;
  n_into->next = n_from->next;
  n_from->next = tmp;

  // Update the size
  n_into->size += n_from->size;
}

/** Un-merge node n2 from n1 */
static
void eq_graph_unmerge_nodes(eq_graph_t* eq, eq_node_id_t n_into_id, eq_node_id_t n_from_id) {

  eq_node_t* n_into = eq_graph_get_node(eq, n_into_id);
  eq_node_t* n_from = eq_graph_get_node(eq, n_from_id);

  assert(n_into->find == n_into_id);
  assert(n_from->find == n_into_id);
  assert(n_into_id != n_from_id);

  // Update the size
  assert(n_into->size > n_from->size);
  n_into->size -= n_from->size;

  // Unmerge the lists (circular lists)
  eq_node_id_t tmp = n_into->next;
  n_into->next = n_from->next;
  n_from->next = tmp;
}


/** Do we prefer n1 to n2 */
static inline
bool eq_graph_merge_preference(const eq_node_t* n1, const eq_node_t* n2) {

  // Value terms have precedence (if both values, we have a conflict so we don't care)
  if (n2->type == EQ_NODE_VALUE) {
    return false;
  }
  if (n1->type == EQ_NODE_VALUE) {
    return true;
  }

  // Otherwise we prefer a biger one (so that we update less nodes)
  return n1->size < n2->size;
}

/** Allocate a new edge */
static
eq_edge_t* eq_graph_new_edge(eq_graph_t* eq) {
  uint32_t n = eq->edges_size;

  // Check if we need to resize
  if (n == eq->edges_capacity) {
    // Compute new size
    if (n == 0) {
      n = DEFAULT_EDGES_SIZE;
    } else {
      n ++;
      n += n >> 1;
      if (n >= MAX_EDGES_SIZE) {
        out_of_memory();
      }
    }
    // Resize
    eq->edges = (eq_edge_t*) safe_realloc(eq->edges, n * sizeof(eq_edge_t));
    eq->edges_capacity = n;
  }

  // Return the new element
  return &eq->edges[eq->edges_size ++];
}

/** Add the edge to the graph */
void eq_graph_add_edge(eq_graph_t* eq, eq_node_id_t n1, eq_node_id_t n2, eq_reason_t reason) {

  assert(!eq->in_conflict);

  // edge between pairs and terms/values is only acceptable if the pair has children (root pair)
  assert(!eq_graph_is_term(eq, n1) || !eq_graph_is_pair(eq, n2) || eq_graph_has_children(eq, n2));
  assert(!eq_graph_is_term(eq, n2) || !eq_graph_is_pair(eq, n1) || eq_graph_has_children(eq, n1));
  assert(!eq_graph_is_value(eq, n1) || !eq_graph_is_pair(eq, n2) || eq_graph_has_children(eq, n2));
  assert(!eq_graph_is_value(eq, n2) || !eq_graph_is_pair(eq, n1) || eq_graph_has_children(eq, n1));

  // Old edges
  eq_edge_id_t n1_e_id = eq->graph.data[n1];
  eq_edge_id_t n2_e_id = eq->graph.data[n2];

  // Add edge n1 -> n2
  eq_edge_id_t n1_new_e_id = eq->edges_size;
  eq_edge_t* n1_new_e = eq_graph_new_edge(eq);
  n1_new_e->next = n1_e_id;
  n1_new_e->reason = reason;
  n1_new_e->u = n1;
  n1_new_e->v = n2;
  eq->graph.data[n1] = n1_new_e_id;

  // Add edge n2 -> n1
  eq_edge_id_t n2_new_e_id = eq->edges_size;
  eq_edge_t* n2_new_e = eq_graph_new_edge(eq);
  n2_new_e->next = n2_e_id;
  n2_new_e->reason = reason;
  n2_new_e->u = n2;
  n2_new_e->v = n1;
  eq->graph.data[n2] = n2_new_e_id;
}

/** class of n has been updated, update the pairs */
static
void eq_graph_update_lookups(eq_graph_t* eq, eq_node_id_t n_id) {
  // Go through class of n
  eq_node_id_t i = n_id;
  do {
    // Go through uselist of i
    eq_uselist_id_t j = eq->uselist.data[i];
    while (j != eq_uselist_null) {
      const eq_uselist_t* ul = eq->uselist_nodes + j;
      // Update the pair
      eq_graph_update_pair_hash(eq, ul->node);
      j = ul->next;
    }
    i = eq_graph_get_node(eq, i)->next;
  } while (i != n_id);
}

static inline
const mcsat_value_t* eq_graph_get_value(const eq_graph_t* eq, eq_node_id_t n_id) {
  const eq_node_t* n = eq_graph_get_node_const(eq, n_id);
  assert(n->type == EQ_NODE_VALUE);
  return eq->values_list.data + n->index;
}

static inline
term_t eq_graph_get_term(const eq_graph_t* eq, eq_node_id_t n_id) {
  const eq_node_t* n = eq_graph_get_node_const(eq, n_id);
  assert(n->type == EQ_NODE_TERM);
  return eq->terms_list.data[n->index];
}

static
void eq_graph_eq_assigned_to_value(eq_graph_t* eq, eq_node_id_t eq_id, eq_node_id_t v_id) {
  const mcsat_value_t* v = eq_graph_get_value(eq, v_id);
  if (mcsat_value_is_true(v)) {
    // x = y -> true, merge x, y
    // children[0] == EQ_TERM_id
    const eq_node_t* eq_node = eq_graph_get_node_const(eq, eq_id);
    assert(eq_node->type == EQ_NODE_EQ_PAIR);
    eq_node_id_t lhs = eq->pair_list.data[eq_node->index];
    eq_node_id_t rhs = eq->pair_list.data[eq_node->index + 1];
    merge_queue_push_init(&eq->merge_queue, lhs, rhs, REASON_IS_TRUE_EQUALITY, eq_id);
  }
}

static
void eq_graph_eq_args_updated(eq_graph_t* eq, eq_node_id_t eq_id) {
  const eq_node_t* eq_node = eq_graph_get_node_const(eq, eq_id);
  assert(eq_node->type == EQ_NODE_EQ_PAIR);
  eq_node_id_t lhs_id = eq->pair_list.data[eq_node->index];
  const eq_node_t* lhs_node = eq_graph_get_node_const(eq, lhs_id);
  eq_node_id_t rhs_id = eq->pair_list.data[eq_node->index + 1];
  const eq_node_t* rhs_node = eq_graph_get_node_const(eq, rhs_id);

  if (lhs_node->find == rhs_node->find) {
    // If arguments equal, can evaluate
    merge_queue_push_init(&eq->merge_queue, eq_id, eq->true_node_id, REASON_IS_REFLEXIVITY, eq_id);
  } else {
    // If arguments are constants, we can evaluate
    const eq_node_t* lhs_find = eq_graph_get_node_const(eq, lhs_node->find);
    if (lhs_find->type == EQ_NODE_VALUE) {
      const eq_node_t* rhs_find = eq_graph_get_node_const(eq, rhs_node->find);
      if (rhs_find->type == EQ_NODE_VALUE) {
        // finds are distinct, so we evaluate to false
        merge_queue_push_init(&eq->merge_queue, eq_id, eq->false_node_id, REASON_IS_EVALUATION, eq_id);
      }
    }
  }

}


static
void eq_graph_propagate(eq_graph_t* eq) {

  if (eq->in_propagate) {
    return;
  } else {
    eq->in_propagate = true;
  }

  // Propagate
  while (!merge_queue_is_empty(&eq->merge_queue) && !eq->in_conflict) {

    // Get what to merge
    const merge_data_t* merge = merge_queue_first(&eq->merge_queue);
    eq_node_id_t lhs = merge->lhs;
    eq_node_id_t rhs = merge->rhs;
    const eq_node_t* n1 = eq_graph_get_node_const(eq, lhs);
    const eq_node_t* n2 = eq_graph_get_node_const(eq, rhs);
    eq_reason_t reason = merge->reason;
    merge_queue_pop(&eq->merge_queue);

    if (ctx_trace_enabled(eq->ctx, "mcsat::eq::propagate")) {
      ctx_trace_printf(eq->ctx, "eq_graph_propagate[%s]()\n", eq->name);
      ctx_trace_printf(eq->ctx, "n1 = "); eq_graph_print_node(eq, n1, ctx_trace_out(eq->ctx), true); ctx_trace_printf(eq->ctx, "\n");
      ctx_trace_printf(eq->ctx, "n2 = "); eq_graph_print_node(eq, n2, ctx_trace_out(eq->ctx), true); ctx_trace_printf(eq->ctx, "\n");
      ctx_trace_printf(eq->ctx, "reason = %s\n", eq_graph_reason_to_string(reason.type));
    }

    // Check if already equal
    if (n1->find == n2->find) {
      continue;
    }

    // We merge n_from into n_into
    eq_node_id_t n_into_id = n1->find;
    const eq_node_t* n_into = eq_graph_get_node_const(eq, n_into_id);
    eq_node_id_t n_from_id = n2->find;
    const eq_node_t* n_from = eq_graph_get_node_const(eq, n_from_id);
    // Swap if we prefer n2_find to be the representative
    if (eq_graph_merge_preference(n_from, n_into)) {
      const eq_node_t* tmp1 = n_into; n_into = n_from; n_from = tmp1;
      eq_node_id_t tmp2 = n_into_id; n_into_id = n_from_id; n_from_id = tmp2;
    }

    // Add the edge (original nodes)
    eq_graph_add_edge(eq, lhs, rhs, reason);

    // If we merge two same-type nodes that are constant we have a conflict
    if (n_from->type == EQ_NODE_VALUE && n_into->type == EQ_NODE_VALUE) {
      if (ctx_trace_enabled(eq->ctx, "mcsat::conflict::check")) {
        FILE* out = ctx_trace_out(eq->ctx);
        fprintf(out, "TRAIL\n");
        trail_print(eq->ctx->trail, out);
        fprintf(out, "GRAPH\n");
        eq_graph_print(eq, out);
        fprintf(out, "into = "); eq_graph_print_node(eq, eq_graph_get_node_const(eq, n_into->find), out, false); fprintf(out, "\n");
        fprintf(out, "from = "); eq_graph_print_node(eq, eq_graph_get_node_const(eq, n_from->find), out, false); fprintf(out, "\n");
      }
      eq->in_conflict = true;
      eq->conflict_lhs = n_into->find;
      eq->conflict_rhs = n_from->find;
      // Done
      continue;
    }

    // If we merge into a value
    if (n_into->type == EQ_NODE_VALUE) {
      // Process the nodes updated to a constant
      eq_node_id_t it_id = n_from_id;
      const eq_node_t* it = n_from;
      do {

        // Terms we notify as being propagated to values
        if (it->type == EQ_NODE_TERM) {
          ivector_push(&eq->term_value_merges, it_id);
        }

        // Interpreted terms, might propagate something useful
        if (it->type == EQ_NODE_EQ_PAIR) {
          eq_graph_eq_assigned_to_value(eq, it_id, n_into_id);
        }

        // Next node
        it_id = it->next;
        it = eq_graph_get_node(eq, it_id);

      } while (it != n_from);

    }

    // Update finds
    eq_graph_update_find(eq, n_from_id, n_into_id);

    // Update lookups
    eq_graph_update_lookups(eq, n_from_id);

    // Merge n2 into n1
    eq_graph_merge_nodes(eq, n_into_id, n_from_id);

    // Remember the merge
    ivector_push(&eq->merges, n_into_id);
    ivector_push(&eq->merges, n_from_id);
  }

  // Done, clear
  merge_queue_reset(&eq->merge_queue);
  eq->in_propagate = false;
}

static
void eq_graph_assert_eq(eq_graph_t* eq, eq_node_id_t lhs, eq_node_id_t rhs,
    eq_reason_type_t reason_type, uint32_t reason_data, bool propagate) {

  assert(lhs < eq->nodes_size);
  assert(rhs < eq->nodes_size);
  assert(lhs != rhs);

  if (ctx_trace_enabled(eq->ctx, "mcsat::eq::propagate")) {
    ctx_trace_printf(eq->ctx, "eq_graph_assert_eq[%s]()\n", eq->name);
    ctx_trace_printf(eq->ctx, "lhs = "); eq_graph_print_node(eq, eq_graph_get_node(eq, lhs), ctx_trace_out(eq->ctx), true); ctx_trace_printf(eq->ctx, "\n");
    ctx_trace_printf(eq->ctx, "rhs = "); eq_graph_print_node(eq, eq_graph_get_node(eq, rhs), ctx_trace_out(eq->ctx), true); ctx_trace_printf(eq->ctx, "\n");
    ctx_trace_printf(eq->ctx, "reason = %s\n", eq_graph_reason_to_string(reason_type));
  }

  // Enqueue for propagation
  merge_queue_push_init(&eq->merge_queue, lhs, rhs, reason_type, reason_data);

  // Propagate
  if (propagate) {
    eq_graph_propagate(eq);
  }
}

void eq_graph_assert_term_eq(eq_graph_t* eq, term_t lhs, term_t rhs, uint32_t reason_data) {
  eq_node_id_t lhs_id = eq_graph_add_term(eq, lhs);
  eq_node_id_t rhs_id = eq_graph_add_term(eq, rhs);
  eq_graph_assert_eq(eq, lhs_id, rhs_id, REASON_IS_USER, reason_data, true);
}

void eq_graph_assign_term_value(eq_graph_t* eq, term_t t, const mcsat_value_t* v, uint32_t reason_data) {
  eq_node_id_t t_id = eq_graph_add_term(eq, t);
  eq_node_id_t v_id = eq_graph_add_value(eq, v);
  eq_graph_assert_eq(eq, v_id, t_id, REASON_IS_USER, reason_data, true);
}

bool eq_graph_has_propagated_terms(const eq_graph_t* eq) {
  return eq->term_value_merges.size > 0;
}

void eq_graph_get_propagated_terms(eq_graph_t* eq, ivector_t* out_terms) {
  // Copy over the terms that are equal to a value
  uint32_t i;
  for (i = 0; i < eq->term_value_merges.size; ++ i) {
    eq_node_id_t n_id = eq->term_value_merges.data[i];
    const eq_node_t* n = eq_graph_get_node_const(eq, n_id);
    assert(n->type == EQ_NODE_TERM && eq_graph_get_node_const(eq, n->find)->type == EQ_NODE_VALUE);
    ivector_push(out_terms, eq->terms_list.data[n->index]);
  }
  // Clear the vector
  ivector_reset(&eq->term_value_merges);
}

const mcsat_value_t* eq_graph_get_propagated_term_value(const eq_graph_t* eq, term_t t) {
  assert(eq_graph_has_term(eq, t));
  eq_node_id_t t_id = eq_graph_term_id(eq, t);
  const eq_node_t* n = eq_graph_get_node_const(eq, t_id);
  eq_node_id_t n_find_id = n->find;
  const eq_node_t* n_find = eq_graph_get_node_const(eq, n_find_id);
  assert(n_find->type == EQ_NODE_VALUE);
  return eq->values_list.data + n_find->index;
}

void eq_graph_propagate_trail(eq_graph_t* eq) {

  if (ctx_trace_enabled(eq->ctx, "mcsat::eq")) {
    ctx_trace_printf(eq->ctx, "eq_graph_propagate_trail[%s]()\n", eq->name);
  }

  const mcsat_trail_t* trail = eq->ctx->trail;
  variable_db_t* var_db = eq->ctx->var_db;

  // Assert everything in the trail
  for (; eq->trail_i < trail_size(trail); ++ eq->trail_i) {
    variable_t x = trail_at(trail, eq->trail_i);
    term_t x_term = variable_db_get_term(var_db, x);
    if (eq_graph_has_term(eq, x_term)) {
      const mcsat_value_t* v = trail_get_value(trail, x);
      eq_node_id_t v_id = eq_graph_add_value(eq, v);
      eq_node_id_t x_id = eq_graph_term_id(eq, x_term);
      eq_graph_assert_eq(eq, v_id, x_id, REASON_IS_IN_TRAIL, x, false);
    }
  }

  // Run propagation
  eq_graph_propagate(eq);
}

void eq_graph_propagate_trail_assertion(eq_graph_t* eq, term_t atom) {

  if (ctx_trace_enabled(eq->ctx, "mcsat::eq")) {
    ctx_trace_printf(eq->ctx, "eq_graph_propagate_trail_assertion[%s]()\n", eq->name);
  }

  assert(eq_graph_has_term(eq, atom));

  const mcsat_trail_t* trail = eq->ctx->trail;
  variable_db_t* var_db = eq->ctx->var_db;

  // Get the value
  variable_t atom_var = variable_db_get_variable_if_exists(var_db, atom);
  assert(atom_var != variable_null);

  const mcsat_value_t* v = trail_get_value(trail, atom_var);
  eq_node_id_t v_id = eq_graph_add_value(eq, v);
  eq_node_id_t atom_id = eq_graph_term_id(eq, atom);
  eq_graph_assert_eq(eq, v_id, atom_id, REASON_IS_IN_TRAIL, atom, false);

  // Run propagation
  eq_graph_propagate(eq);
}

bool eq_graph_is_trail_propagated(const eq_graph_t* eq) {
  if (!merge_queue_is_empty(&eq->merge_queue)) {
    return false;
  }
  return (eq->trail_i == trail_size(eq->ctx->trail));
}

void eq_graph_push(eq_graph_t* eq) {

  if (ctx_trace_enabled(eq->ctx, "mcsat::eq::detail")) {
    ctx_trace_printf(eq->ctx, "eq_graph_push[%s]()\n", eq->name);
    eq_graph_print(eq, ctx_trace_out(eq->ctx));
  }

  assert(!eq->in_conflict);
  assert(eq->term_value_merges.size == 0);
  assert(merge_queue_is_empty(&eq->merge_queue));

  scope_holder_push(&eq->scope_holder,
      &eq->kind_list.size,
      &eq->terms_list.size,
      &eq->values_list.size,
      &eq->pair_list.size,
      &eq->nodes_size,
      &eq->edges_size,
      &eq->graph.size,
      &eq->trail_i,
      &eq->uselist_nodes_size,
      &eq->uselist.size,
      &eq->uselist_updates.size,
      &eq->children_list.size,
      &eq->merges.size,
      NULL
  );

  // Push the pair maps
  pmap2_push(&eq->pair_to_id);
  pmap2_push(&eq->eq_pair_to_id);
  pmap2_push(&eq->pair_to_rep);
  pmap2_push(&eq->eq_pair_to_rep);

  if (ctx_trace_enabled(eq->ctx, "mcsat::eq")) {
    ctx_trace_printf(eq->ctx, "eq_graph_propagate_trail[%s]()\n", eq->name);
  }

  assert(merge_queue_is_empty(&eq->merge_queue));
}

void eq_graph_pop(eq_graph_t* eq) {

  if (ctx_trace_enabled(eq->ctx, "mcsat::eq::detail")) {
    ctx_trace_printf(eq->ctx, "eq_graph_pop[%s](): before\n", eq->name);
    eq_graph_print(eq, ctx_trace_out(eq->ctx));
  }

  uint32_t kind_list_size;
  uint32_t term_list_size;
  uint32_t value_list_size;
  uint32_t pair_list_size;
  uint32_t nodes_size;
  uint32_t edges_size;
  uint32_t graph_size;
  uint32_t uselist_nodes_size;
  uint32_t uselist_size;
  uint32_t uselist_updates_size;
  uint32_t children_list_size;
  uint32_t merges_size;

  scope_holder_pop(&eq->scope_holder,
      &kind_list_size,
      &term_list_size,
      &value_list_size,
      &pair_list_size,
      &nodes_size,
      &edges_size,
      &graph_size,
      &eq->trail_i,
      &uselist_nodes_size,
      &uselist_size,
      &uselist_updates_size,
      &children_list_size,
      &merges_size,
      NULL
  );

  uint32_t i;

  // Remove any added edges
  const eq_edge_t* edge = eq->edges + eq->edges_size;
  while (eq->edges_size > edges_size) {
    edge --;
    eq->edges_size --;
    eq->graph.data[edge->u] = edge->next;
  }

  // Unmerge the nodes, in order
  while (eq->merges.size > merges_size) {
    eq_node_id_t from_id = ivector_pop2(&eq->merges);
    eq_node_id_t into_id = ivector_pop2(&eq->merges);
    // Un-merge the two nodes
    eq_graph_unmerge_nodes(eq, into_id, from_id);
    // Reverse the finds
    eq_graph_update_find(eq, from_id, from_id);
  }

  // Remove added kinds
  for (i = kind_list_size; i < eq->kind_list.size; ++ i) {
    term_kind_t kind = eq->kind_list.data[i];
    int_hmap_pair_t* find = int_hmap_find(&eq->kind_to_id, kind);
    int_hmap_erase(&eq->kind_to_id, find);
  }
  ivector_shrink(&eq->kind_list, kind_list_size);

  // Remove added terms
  for (i = term_list_size; i < eq->terms_list.size; ++ i) {
    term_t t = eq->terms_list.data[i];
    int_hmap_pair_t* find = int_hmap_find(&eq->term_to_id, t);
    int_hmap_erase(&eq->term_to_id, find);
  }
  ivector_shrink(&eq->terms_list, term_list_size);

  // Remove added values
  for (i = value_list_size; i < eq->values_list.size; ++ i) {
    const mcsat_value_t* v = eq->values_list.data + i;
    value_hmap_pair_t* find = value_hmap_find(&eq->value_to_id, v);
    value_hmap_erase(&eq->value_to_id, find);
  }
  value_vector_shrink(&eq->values_list, value_list_size);

  // Remove added pairs (map pops automatically, see below)
  ivector_shrink(&eq->pair_list, pair_list_size);

  // Revert the uselist updates
  while (eq->uselist_updates.size > uselist_updates_size) {
    eq_node_id_t n_id = ivector_pop2(&eq->uselist_updates);
    assert(n_id < eq->uselist.size);
    eq_uselist_id_t n_uselist_id = eq->uselist.data[n_id];
    assert(n_uselist_id < eq->uselist_nodes_size);
    const eq_uselist_t* n_uselist = eq->uselist_nodes + n_uselist_id;
    eq->uselist.data[n_id] = n_uselist->next;
  }
  eq->uselist_nodes_size = uselist_nodes_size;
  ivector_shrink(&eq->uselist, uselist_size);

  // Remove the added nodes and their children
  for (i = nodes_size; i < eq->nodes_size; ++ i) {
    int_hmap_pair_t* find = int_hmap_find(&eq->node_to_children, i);
    if (find != NULL) {
      int_hmap_erase(&eq->node_to_children, find);
      assert(eq_graph_is_pair(eq, i));
    }
  }
  eq->nodes_size = nodes_size;

  // Pop the graph size
  ivector_shrink(&eq->graph, graph_size);

  // Pop the pair maps
  pmap2_pop(&eq->pair_to_id);
  pmap2_pop(&eq->eq_pair_to_id);
  pmap2_pop(&eq->pair_to_rep);
  pmap2_pop(&eq->eq_pair_to_rep);

  // Pop the children
  ivector_shrink(&eq->children_list, children_list_size);

  // Reset the merge queue
  merge_queue_reset(&eq->merge_queue);

  // Clear conflict
  eq->in_conflict = false;
  eq->conflict_lhs = eq_node_null;
  eq->conflict_rhs = eq_node_null;

  // Reset any propagations
  ivector_reset(&eq->term_value_merges);

  if (ctx_trace_enabled(eq->ctx, "mcsat::eq::detail")) {
    ctx_trace_printf(eq->ctx, "eq_graph_pop[%s](): after\n", eq->name);
    eq_graph_print(eq, ctx_trace_out(eq->ctx));
  }
}

/**
 * Make an equality between two terms that evaluates to true wrt the given values.
 */
term_t eq_graph_add_eq_explanation(const eq_graph_t* eq,
    term_t lhs, eq_node_id_t lhs_value,
    term_t rhs, eq_node_id_t rhs_value,
    ivector_t* reasons_data, ivector_t* reasons_type) {

  bool is_boolean = is_boolean_term(eq->ctx->terms, lhs);
  assert(is_boolean == is_boolean_term(eq->ctx->terms, rhs));

  if (!is_boolean) {
    // Proper values, make an equality and negate if not true in the trail
    term_t equality = mk_eq(eq->ctx->tm, lhs, rhs);
    term_t to_add = equality;
    if (lhs_value != rhs_value) {
      to_add = opposite_term(to_add);
    }
    if (ctx_trace_enabled(eq->ctx, "mcsat::eq::explain")) {
      ctx_trace_printf(eq->ctx, "created new:");
      ctx_trace_term(eq->ctx, to_add);
    }
    term_kind_t equality_kind = term_kind(eq->ctx->terms, equality);
    (void) equality_kind;
    ivector_push(reasons_data, to_add);
    if (reasons_type != NULL) {
      ivector_push(reasons_type, REASON_IS_IN_TRAIL);
    }
    return equality;
  } else {
    // This also works for situations where the terms lhs = rhs (e.g., when
    // it is an equality that is asserted in trail and evaluates to different
    // value in the trail
    if (lhs_value == eq->false_node_id) lhs = opposite_term(lhs);
    if (rhs_value == eq->false_node_id) rhs = opposite_term(rhs);
    ivector_push(reasons_data, lhs);
    ivector_push(reasons_data, rhs);
    if (reasons_type != NULL) {
      ivector_push(reasons_type, REASON_IS_IN_TRAIL);
      ivector_push(reasons_type, REASON_IS_IN_TRAIL);
    }
    return NULL_TERM;
  }
}

/**
 * Terms t1 and t2, corresponding to a path n1 -- n2, such that:
 *
 * - if n1 is a term => t1 = n1
 * - if n2 is a term => t2 = n2
 * - t1 != null => t1 == n1 and can evaluate to a value in the trail,
 * - t2 != null => t2 == n2 and can evaluate to a value in the trail,
 * - if there is a term or value node in the path => t1 or t2 != null
 * - if t1 = t2 then t1 = t2 = null
 *
 * Examples (edges):
 *
 * - [FUNCTION_DEF]  f(x) - [f x]: t1 = f(x), t2 = null
 *                   [f x] = f(x): t1 = null, t2 = f(x)
 * - [CONSTANT_DEF]  T - true: t1 = null, t2 = true
 *                   true - T: t1 = true, t2 = null
 * - [CONGRUENCE]    [f x] - [f y]: t1 = null, t2 = null
 * - [TRUE_EQUALITY] x - y: t1 = x, t2 = y
 * - [REFLEXIVITY]   [= x y] - T: t1 = null, t2 = true
 *                   T - [= x y]: t1 = true, t2 = null
 * - [EVALUATION]    [= x y] - F: t1 = (x_t2 = y_t2), t2 = null, with x == x_t2, y == y_t2
 *                   F - [= x y]: t1 = null, t2 = (x_t2 = y_t2), with x == x_t2, y == y_t2
 * - [IN_TRAIL]      0 - x: t1 = null, t2 = x
 * - [IN_TRAIL]      x - 1: t1 = x, t2 = null
 * - [USER]          x - y: t1 = x, t2 = y
 *
 * Examples (paths):
 * - x -t- 1 -t- y: t1 = x, t2 = y
 * - 1 -t- f(x) -c- f(y) -- 0: first = f(x), last = f(y)
 * - (x = y) -d- [= x y] -r- T: first = (x = y), last = true
 * - [= x y] -d- (x = y) -t- T: last = (x = y), last = (x = y)
 */
typedef struct {
  term_t t1;
  term_t t2;
} path_terms_t;

/** Explain the path from n1 to n2. */
static
path_terms_t eq_graph_explain(const eq_graph_t* eq, eq_node_id_t n1_id, eq_node_id_t n2_id, ivector_t* reasons_data, ivector_t* reasons_type, int_mset_t* terms_used);

/** Explain the edge e (from u to v) */
static
path_terms_t eq_graph_explain_edge(const eq_graph_t* eq, const eq_edge_t* e, ivector_t* reasons_data, ivector_t* reasons_type, int_mset_t* terms_used) {

  static int depth = 0;

  depth ++;

  if (ctx_trace_enabled(eq->ctx, "mcsat::eq::explain")) {
    ctx_trace_printf(eq->ctx, "[%d] explaining:", depth);
    eq_graph_print_node(eq, eq_graph_get_node_const(eq, e->u), ctx_trace_out(eq->ctx), true);
    ctx_trace_printf(eq->ctx, " == ");
    eq_graph_print_node(eq, eq_graph_get_node_const(eq, e->v), ctx_trace_out(eq->ctx), true);
    ctx_trace_printf(eq->ctx, " because of %s\n", eq_graph_reason_to_string(e->reason.type));
  }

  // The edge nodes
  const eq_node_t* u = eq_graph_get_node_const(eq, e->u);
  const eq_node_t* v = eq_graph_get_node_const(eq, e->v);

  // Default term results
  path_terms_t terms = { NULL_TERM, NULL_TERM };
  if (u->type == EQ_NODE_TERM) {
    terms.t1 = eq_graph_get_term(eq, e->u);
    if (terms_used != NULL) {
      int_mset_add(terms_used, terms.t1);
    }
  }
  if (v->type == EQ_NODE_TERM) {
    terms.t2 = eq_graph_get_term(eq, e->v);
    if (terms_used != NULL) {
      int_mset_add(terms_used, terms.t2);
    }
  }

  // Default: no value

  // Add to reason
  switch (e->reason.type) {
  case REASON_IS_IN_TRAIL:
  case REASON_IS_FUNCTION_DEF:
  case REASON_IS_CONSTANT_DEF:
    // Nothing to do really, terms already added
    break;
  case REASON_IS_USER: {
    // User added, nothing to do, but add to reasons
    ivector_push(reasons_data, e->reason.data);
    if (reasons_type != NULL) {
      ivector_push(reasons_type, REASON_IS_USER);
    }
    break;
  }
  case REASON_IS_TRUE_EQUALITY: {
    // Get the reason of the equality and explain why it's true
    eq_node_id_t eq_id = e->reason.data;
    path_terms_t eq_explain = eq_graph_explain(eq, eq_id, eq->true_node_id, reasons_data, reasons_type, terms_used);
    assert(eq_explain.t1 != NULL_TERM);
    ivector_push(reasons_data, eq_explain.t1);
    if (reasons_type != NULL) {
      ivector_push(reasons_type, REASON_IS_IN_TRAIL);
    }
    break;
  }
  case REASON_IS_CONGRUENCE: {
    // Get the reasons of the arguments
    // We are guaranteed that these are top-level function nodes
    const eq_node_id_t* u_c = eq_graph_get_children(eq, e->u);
    const eq_node_id_t* v_c = eq_graph_get_children(eq, e->v);
    while (*u_c != eq_node_null) {
      assert(*v_c != eq_node_null);
      if (*u_c != *v_c) {
        assert(eq_graph_get_node_const(eq, *u_c)->type == EQ_NODE_TERM);
        assert(eq_graph_get_node_const(eq, *v_c)->type == EQ_NODE_TERM);
        eq_graph_explain(eq, *u_c, *v_c, reasons_data, reasons_type, terms_used);
      }
      u_c ++;
      v_c ++;
    }
    assert (*v_c == eq_node_null);
    // First last stay null, these are both non-terms
    break;
  }
  case REASON_IS_CONGRUENCE_EQ_SYM: {
    // Speciall case for eq with symmetry
    const eq_node_id_t* u_c = eq_graph_get_children(eq, e->u);
    const eq_node_id_t* v_c = eq_graph_get_children(eq, e->v);
    if (u_c[0] != v_c[1]) {
      eq_graph_explain(eq, u_c[0], v_c[1], reasons_data, reasons_type, terms_used);
    }
    if (u_c[1] != v_c[0]) {
      eq_graph_explain(eq, u_c[1], v_c[0], reasons_data, reasons_type, terms_used);
    }
    // First last stay null, these are both non-terms
    break;
  }
  case REASON_IS_REFLEXIVITY: {
    // Get the reason of the equality
    eq_node_id_t eq_id = e->reason.data;
    const eq_node_t* eq_node = eq_graph_get_node_const(eq, eq_id);
    assert(eq_node->type == EQ_NODE_EQ_PAIR);
    eq_node_id_t lhs_id = eq->pair_list.data[eq_node->index];
    eq_node_id_t rhs_id = eq->pair_list.data[eq_node->index+1];
    eq_graph_explain(eq, lhs_id, rhs_id, reasons_data, reasons_type, terms_used);
    // Add the evaluation terms
    if (u->type == EQ_NODE_VALUE) { terms.t1 = true_term; }
    if (v->type == EQ_NODE_VALUE) { terms.t2 = true_term; }
    break;
  }
  case REASON_IS_EVALUATION: {
    // Get the reason of the equality
    eq_node_id_t eq_id = e->reason.data;
    const eq_node_t* eq_node = eq_graph_get_node_const(eq, eq_id);
    assert(eq_node->type == EQ_NODE_EQ_PAIR);
    eq_node_id_t lhs_id = eq->pair_list.data[eq_node->index];
    eq_node_id_t rhs_id = eq->pair_list.data[eq_node->index + 1];
    const eq_node_t* lhs_node = eq_graph_get_node_const(eq, lhs_id);
    const eq_node_t* rhs_node = eq_graph_get_node_const(eq, rhs_id);
    // Explain lhs = lhs_value
    eq_node_id_t lhs_value_id = lhs_node->find;
    assert(eq_graph_is_value(eq, lhs_value_id));
    path_terms_t lhs_explain = eq_graph_explain(eq, lhs_id, lhs_value_id, reasons_data, reasons_type, terms_used);
    // Explain rhs = rhs_value
    eq_node_id_t rhs_value_id = rhs_node->find;
    assert(eq_graph_is_value(eq, rhs_value_id));
    path_terms_t rhs_explain = eq_graph_explain(eq, rhs_id, rhs_value_id, reasons_data, reasons_type, terms_used);
    // Part of explanation also lhs_value != rhs_value
    assert(lhs_explain.t2 != NULL_TERM);
    assert(rhs_explain.t2 != NULL_TERM);
    term_t reason_eq = eq_graph_add_eq_explanation(eq, lhs_explain.t2, lhs_value_id, rhs_explain.t2, rhs_value_id, reasons_data, reasons_type);
    assert(reason_eq != NULL_TERM);
    // Set the first/last
    if (u->type == EQ_NODE_EQ_PAIR) { terms.t1 = reason_eq; }
    if (v->type == EQ_NODE_EQ_PAIR) { terms.t2 = reason_eq; }
    break;
  }
  default:
    assert(false);
  }

  if (ctx_trace_enabled(eq->ctx, "mcsat::eq::explain")) {
    ctx_trace_printf(eq->ctx, "[%d] t1 = ", depth);
    if (terms.t1 == NULL_TERM) ctx_trace_printf(eq->ctx, "NULL\n");
    else ctx_trace_term(eq->ctx, terms.t1);
    ctx_trace_printf(eq->ctx, "[%d] t2 = ", depth);
    if (terms.t2 == NULL_TERM) ctx_trace_printf(eq->ctx, "NULL\n");
    else ctx_trace_term(eq->ctx, terms.t2);
  }

  depth --;

  return terms;
}

static
bool eq_graph_explain_check_cache(const eq_graph_t* eq, eq_node_id_t n1, eq_node_id_t n2, path_terms_t* result) {
  pmap2_rec_t* find = pmap2_find((pmap2_t*)&eq->explain_cache_map, n1, n2);
  if (find) {
    uint32_t index = find->val;
    result->t1 = eq->explain_cache_list.data[index];
    result->t2 = eq->explain_cache_list.data[index + 1];
    return true;
  } else {
    return false;
  }
}

static
void eq_graph_explain_set_cache(const eq_graph_t* eq_const, eq_node_id_t n1, eq_node_id_t n2, const path_terms_t* result) {
  pmap2_rec_t* find = pmap2_get((pmap2_t*)&eq_const->explain_cache_map, n1, n2);
  assert(find->val < 0);
  uint32_t index = eq_const->explain_cache_list.size;
  ivector_push((ivector_t*)&eq_const->explain_cache_list, result->t1);
  ivector_push((ivector_t*)&eq_const->explain_cache_list, result->t2);
  find->val = index;
}

static
void eq_graph_explain_init_cache(const eq_graph_t* eq_const) {
  eq_graph_t* eq = (eq_graph_t*) eq_const;
  assert(eq->explain_cache_list.size == 0);
  init_pmap2(&eq->explain_cache_map);
}

static
void eq_graph_explain_clear_cache(const eq_graph_t* eq_const) {
  eq_graph_t* eq = (eq_graph_t*) eq_const;
  ivector_reset(&eq->explain_cache_list);
  delete_pmap2(&eq->explain_cache_map);
}

/**
 * Explain why n1 is equal to n2 (both terms or values).
 *
 * A path from n1 to n2 goes through edges. We also remember the term closest
 * to n1 as t1, and term closest to n2 as t2.
 *
 * Usage:
 * 1. Conflicts: explain(conflict_lhs, conflict_rhs), both constants
 * 2. Propagations: explain(t, v), t is term deduced equal to value v,
 *
 * Example 1: x -t- 0 -t- y in the graph, explain x = y for congruence
 *
 * Returns A => t1 =:= t2 such that
 * (1) each a in A can evaluate to true trail (or is added by user)
 * (2) A => t1 = t2 is true universally
 * (3a) t1 is closest term to n1 that can evaluate to same value as n1
 * (3b) t2 is closest term to n2 that can evaluate to same value as n2
 *
 * A is a added to reasons data, t1, t2 is in returned value.
 *
 * Reason types contains the reason (IN_TRAIL, or USER).
 *
 * Result usage:
 *
 * 1. Conflicts:
 *    - assert A => (t1 = t2), it is universally valid and (t1 == t2)
 *    - A evaluates to true in the trail
 *    - t1 = t2 must evaluate to false in the trail (n1 != n2, 3a, 3b)
 * 2. Propagations:
 *    - explanation A with substitution t2 for t
 *    - each A can evaluate to true in the trail (or is added by user)
 *    - t2 must evaluate to v in the trail
 */
static
path_terms_t eq_graph_explain(const eq_graph_t* eq, eq_node_id_t n1_id, eq_node_id_t n2_id, ivector_t* reasons_data, ivector_t* reasons_type, int_mset_t* terms_used) {

  // Check if explained already
  path_terms_t cached_result;
  bool cached = eq_graph_explain_check_cache(eq, n1_id, n2_id, &cached_result);
  if (cached) {
    return cached_result;
  }

  uint32_t current_explain_id = ((eq_graph_t*)eq)->explain_id ++;

  if (ctx_trace_enabled(eq->ctx, "mcsat::eq::explain")) {
    ctx_trace_printf(eq->ctx, "eq_graph_explain[%s]()\n", eq->name);
    ctx_trace_printf(eq->ctx, "n1 = ");
    eq_graph_print_node(eq, eq_graph_get_node_const(eq, n1_id), ctx_trace_out(eq->ctx), true);
    ctx_trace_printf(eq->ctx, "\n");
    ctx_trace_printf(eq->ctx, "n2 = ");
    eq_graph_print_node(eq, eq_graph_get_node_const(eq, n2_id), ctx_trace_out(eq->ctx), true);
    ctx_trace_printf(eq->ctx, "\n");
    ctx_trace_printf(eq->ctx, "explain id = %d\n", eq->explain_id);
  }

  // Don't explain same nodes
  assert (n1_id != eq_node_null);
  assert (n2_id != eq_node_null);
  assert (n1_id != n2_id);

  /** Temp, hence nonconst */
  bfs_vector_t* bfs_queue = &((eq_graph_t*) eq)->bfs_queue;

  // Run BFS:
  // - there has to be a path from n1 to n2 (since equal)
  // - the graph is a tree hence visit once (since we only merge non-equal)
  uint32_t bfs_queue_original_size = bfs_queue->size;
  bfs_vector_push(bfs_queue, eq_node_null, 0, eq_edge_null); // Marker for start
  bfs_vector_push(bfs_queue, n1_id, bfs_queue_original_size, eq_edge_null);

  bool path_found = false;
  uint32_t bfs_i;
  for (bfs_i = bfs_queue_original_size + 1; !path_found; bfs_i ++) {

    // Get the current node
    assert(bfs_i < bfs_queue->size);
    eq_node_id_t n_id = eq->bfs_queue.data[bfs_i].n;
    uint32_t prev_i = eq->bfs_queue.data[bfs_i].prev;
    eq_node_id_t prev_id = eq->bfs_queue.data[prev_i].n;

    if (ctx_trace_enabled(eq->ctx, "mcsat::eq::explain")) {
      ctx_trace_printf(eq->ctx, "BFS node:");
      eq_graph_print_node(eq, eq_graph_get_node_const(eq, n_id), ctx_trace_out(eq->ctx), true);
      ctx_trace_printf(eq->ctx, "\n");
    }

    // Go through the edges
    eq_edge_id_t n_edge = eq->graph.data[n_id];
    while (!path_found && n_edge != eq_edge_null) {
      const eq_edge_t* e = eq->edges + n_edge;
      assert(n_id == e->u);

      // Did we find a path
      if (e->v == n2_id) {
        path_found = true;
      }

      // The only way to visit a node again, is through back-edges, skip them
      if (prev_id != e->v) {
        if (ctx_trace_enabled(eq->ctx, "mcsat::eq::explain")) {
          ctx_trace_printf(eq->ctx, "BFS edge:");
          eq_graph_print_node(eq, eq_graph_get_node_const(eq, e->u), ctx_trace_out(eq->ctx), true);
          ctx_trace_printf(eq->ctx, " -> ");
          eq_graph_print_node(eq, eq_graph_get_node_const(eq, e->v), ctx_trace_out(eq->ctx), true);
          ctx_trace_printf(eq->ctx, "\n");
        }
        // Add to queue and record the edge
        bfs_vector_push(bfs_queue, e->v, bfs_i, n_edge);
      }

      // Next edge
      n_edge = e->next;
    }
  }

  assert(path_found);

  // First and last terms in the path
  path_terms_t path_terms = { NULL_TERM, NULL_TERM };
  // Term assigned to value that we didn't explain yet
  term_t t2_to_explain = NULL_TERM;
  // Value it was assigned to
  eq_node_id_t value_to_explain = eq_node_null;

  // Reconstruct the path
  for(bfs_i = eq->bfs_queue.size - 1;; bfs_i = eq->bfs_queue.data[bfs_i].prev) {

    // Relevant path edge of the node
    eq_edge_id_t n_edge = eq->bfs_queue.data[bfs_i].e;
    // If we hit the end marker, we're done
    if (n_edge == eq_edge_null) {
      break;
    }

    const eq_edge_t* e = eq->edges + n_edge;
    if (ctx_trace_enabled(eq->ctx, "mcsat::eq::explain")) {
      eq_graph_to_gv_edge(eq, e, current_explain_id);
    }

    // Explain the edge
    path_terms_t e_terms = eq_graph_explain_edge(eq, e, reasons_data, reasons_type, terms_used);

    // Last term
    if (path_terms.t2 == NULL_TERM) {
      if (e_terms.t2 != NULL_TERM) { path_terms.t2 = e_terms.t2; }
      else if (e_terms.t1 != NULL_TERM) { path_terms.t2 = e_terms.t1; }
    }
    // First term
    if (e_terms.t2 != NULL_TERM) { path_terms.t1 = e_terms.t2; }
    if (e_terms.t1 != NULL_TERM) { path_terms.t1 = e_terms.t1; }

    // If we have a term evaluation to explain, explain it if possible
    if (t2_to_explain != NULL_TERM) {
      // See if we have a term to explain with
      term_t t1_to_explain = NULL_TERM;
      if (e_terms.t2 != NULL_TERM) {
        t1_to_explain = e_terms.t2;
      } else if (e_terms.t1 != NULL_TERM) {
        t1_to_explain = e_terms.t1;
      }
      if (t1_to_explain != NULL_TERM) {
        // We now add to explanation that t1 - value - t2
        eq_graph_add_eq_explanation(eq, t1_to_explain, value_to_explain, t2_to_explain, value_to_explain, reasons_data, reasons_type);
        // Explained, reset
        t2_to_explain = NULL_TERM;
        value_to_explain = eq_node_null;
      }
    }

    // Check if we passed a value assignment that we need to explain
    if (e->reason.type == REASON_IS_IN_TRAIL
        || (e->reason.type == REASON_IS_USER && e_terms.t1 == NULL_TERM)
        || (e->reason.type == REASON_IS_CONSTANT_DEF && e_terms.t1 == NULL_TERM)) {
      if (e_terms.t2 != NULL_TERM) {
        assert(t2_to_explain == NULL_TERM && value_to_explain == eq_node_null);
        t2_to_explain = e_terms.t2;
        value_to_explain = e->u;
      }
    }
  }

  // Finally, if there is an assignment left unexplained, it has to be
  // last in the path, so it's up to the user to add the explanation
  assert(t2_to_explain == NULL_TERM || t2_to_explain == path_terms.t1);

  bfs_vector_shrink(bfs_queue, bfs_queue_original_size);

  assert(path_terms.t2 != NULL_TERM);

  // This is false: it can happen, for example
  // (= x y) - [= x y] - false, where last edge is due to evaluation
  // x - 0, y - 1.
  // assert(result.t2_id != n1_id);

  eq_graph_explain_set_cache(eq, n1_id, n2_id, &path_terms);

  return path_terms;
}

void eq_graph_explain_eq(const eq_graph_t* eq, term_t t1, term_t t2, ivector_t* reasons_data, ivector_t* reasons_types, int_mset_t* terms_used) {
  eq_graph_explain_init_cache(eq);
  eq_node_id_t t1_id = eq_graph_term_id(eq, t1);
  eq_node_id_t t2_id = eq_graph_term_id(eq, t2);
  eq_graph_explain(eq, t1_id, t2_id, reasons_data, reasons_types, terms_used);
  eq_graph_explain_clear_cache(eq);
}

void eq_graph_get_conflict(const eq_graph_t* eq, ivector_t* conflict_data, ivector_t* conflict_types, int_mset_t* terms_used) {

  ((eq_graph_t*)eq)->explain_id = 0;

  eq_graph_explain_init_cache(eq);

  if (ctx_trace_enabled(eq->ctx, "mcsat::eq::conflict")) {
    ctx_trace_printf(eq->ctx, "eq_graph_get_conflict[%s]()\n", eq->name);

    static int count = 0;
    count ++;
    char filename[100];
    sprintf(filename, "conflict_%d.gv", count);
    eq_graph_to_gv_init(eq, filename);
    eq_graph_to_gv_mark_node(eq, eq->conflict_lhs);
    eq_graph_to_gv_mark_node(eq, eq->conflict_rhs);
  }

  assert(conflict_data == NULL || conflict_data->size == 0);
  path_terms_t result = eq_graph_explain(eq, eq->conflict_lhs, eq->conflict_rhs, conflict_data, conflict_types, terms_used);
  // This one can have value here: e.g., when f(x) != f(y) is asserted
  // and f(x) -> 0, f(y) -> 1 is asserted. If the we're explaining why
  // 0 = 1, if it's due to congruence f(x) = f(y), we need add
  // explanation f(x) != f(y)
  // assert(!eq_graph_check_trail_value(eq, t1_eq_t2, false));
  eq_graph_add_eq_explanation(eq, result.t1, eq->conflict_lhs, result.t2, eq->conflict_rhs, conflict_data, conflict_types);

  if (ctx_trace_enabled(eq->ctx, "mcsat::eq::conflict")) {
    ctx_trace_printf(eq->ctx, "eq_graph_get_conflict[%s]()\n", eq->name);
    uint32_t i = 0;
    for (i = 0; i < conflict_data->size; ++ i) {
      ctx_trace_printf(eq->ctx, "[%"PRIu32"]: ", i);
      ctx_trace_term(eq->ctx, conflict_data->data[i]);
    }
    eq_graph_to_gv_done(eq);
  }

  eq_graph_explain_clear_cache(eq);
}

term_t eq_graph_explain_term_propagation(const eq_graph_t* eq, term_t t, ivector_t* explain_data, ivector_t* explain_types, int_mset_t* terms_used) {

  ((eq_graph_t*) eq)->explain_id = 0;

  eq_graph_explain_init_cache(eq);

  eq_node_id_t t_id = eq_graph_term_id(eq, t);
  const eq_node_t* t_node = eq_graph_get_node_const(eq, t_id);
  assert(t_node->type == EQ_NODE_TERM);
  eq_node_id_t v_id = t_node->find;
  assert(eq_graph_get_node_const(eq, v_id)->type == EQ_NODE_VALUE);

  if (ctx_trace_enabled(eq->ctx, "mcsat::eq::propagate")) {
    ctx_trace_printf(eq->ctx, "eq_graph_explain_term_propagation[%s]()\n", eq->name);
    static int count = 0;
    count ++;
    char filename[100];
    sprintf(filename, "propagation_%d.gv", count);
    eq_graph_to_gv_init(eq, filename);
    eq_graph_to_gv_mark_node(eq, t_id);
    eq_graph_to_gv_mark_node(eq, v_id);
  }

  path_terms_t result = eq_graph_explain(eq, t_id, v_id, explain_data, explain_types, terms_used);
  assert(result.t2 != NULL_TERM);

  if (ctx_trace_enabled(eq->ctx, "mcsat::eq::propagate")) {
    ctx_trace_printf(eq->ctx, "eq_graph_explain_term_propagation[%s]()\n", eq->name);
    ctx_trace_printf(eq->ctx, "t = ");
    ctx_trace_term(eq->ctx, t);
    ctx_trace_printf(eq->ctx, "v = ");
    mcsat_value_print(eq_graph_get_value(eq, v_id), ctx_trace_out(eq->ctx));
    ctx_trace_printf(eq->ctx, "\n");
    eq_graph_to_gv_done(eq);
    uint32_t i = 0;
    for (i = 0; i < explain_data->size; ++ i) {
      ctx_trace_printf(eq->ctx, "[%"PRIu32"]: ", i);
      ctx_trace_term(eq->ctx, explain_data->data[i]);
    }

    ctx_trace_printf(eq->ctx, "t_in: ");
    ctx_trace_term(eq->ctx, t);
    ctx_trace_printf(eq->ctx, "t_out: ");
    ctx_trace_term(eq->ctx, result.t2);
  }

  eq_graph_explain_clear_cache(eq);

  // This can happen: for example explain: (= x y) - [= x y] - false because of
  // evaluation x - 0, y - 1. Substitution (= x y) is valid, if it evaluates
  // to false.
  //
  // If it doesn't evaluate do false, i.e., if x - a - 0, y - b - 1, we need
  // to return (= a b) as substitution for (= x y).
  //
  return result.t2;
}

/**
 * Go through all the terms and mark the ones that are assigned, and their
 * children recursively.
 */
void eq_graph_gc_mark(const eq_graph_t* eq, gc_info_t* gc_vars, eq_graph_marking_type_t type) {

  const variable_db_t* var_db = eq->ctx->var_db;
  const mcsat_trail_t* trail = eq->ctx->trail;

  if (type == EQ_GRAPH_MARK_ALL) {
    // Just mark all the terms
    if (gc_vars->level == 0) {
      uint32_t i;
      for (i = 0; i < eq->terms_list.size; ++ i) {
        term_t n_term = eq->terms_list.data[i];
        variable_t n_var = variable_db_get_variable_if_exists(var_db, n_term);
        if (n_var != variable_null) {
          if (!gc_info_is_marked(gc_vars, n_var)) {
            gc_info_mark(gc_vars, n_var);
          }
        }
      }
    }
    return;
  }

  assert(type == EQ_GRAPH_MARK_ASSIGNED);

  // Initially mark and queue all the nodes assigned in the trail and in
  // user assertions
  if (gc_vars->level == 0) {

    term_t n_term;
    variable_t n_var;
    eq_node_id_t n_id;

    // Terms asserted in trail
    for (n_id = 0; n_id < eq->terms_list.size; ++ n_id) {
      term_t n_term = eq_graph_get_term(eq, n_id);
      variable_t n_var = variable_db_get_variable_if_exists(var_db, n_term);
      if (n_var != variable_null && trail_has_value(trail, n_var)) {
        if (!gc_info_is_marked(gc_vars, n_var)) {
          gc_info_mark(gc_vars, n_var);
        }
      }
    }

    // Terms in user added edges
    eq_edge_id_t e_id;
    for(e_id = 0; e_id < eq->edges_size; ++ e_id) {
      const eq_edge_t* e = eq->edges + e_id;
      if (e->reason.type == REASON_IS_USER) {
        n_id = e->u;
        n_term = eq_graph_get_term(eq, n_id);
        n_var = variable_db_get_variable_if_exists(var_db, n_term);
        if (n_var != variable_null && trail_has_value(trail, n_var)) {
          if (!gc_info_is_marked(gc_vars, n_var)) {
            gc_info_mark(gc_vars, n_var);
          }
        }
        n_id = e->v;
        n_term = eq_graph_get_term(eq, n_id);
        n_var = variable_db_get_variable_if_exists(var_db, n_term);
        if (n_var != variable_null && trail_has_value(trail, n_var)) {
          if (!gc_info_is_marked(gc_vars, n_var)) {
            gc_info_mark(gc_vars, n_var);
          }
        }
      }
    }
  }

  // Any term that has children we mark it too
  uint32_t marked_i;
  for (marked_i = gc_vars->marked_first; marked_i < gc_vars->marked.size; ++ marked_i) {
    variable_t x = gc_vars->marked.data[marked_i];
    term_t x_term = variable_db_get_term(var_db, x);
    eq_node_id_t n_id = eq_graph_term_id_if_exists(eq, x_term);
    if (n_id != eq_node_null) {
      // Mark any children
      const eq_node_id_t* n_child = eq_graph_get_children(eq, n_id);
      if (n_child != NULL) {
        while (*n_child != eq_node_null) {
          term_t child_term = eq_graph_get_term(eq, *n_child);
          variable_t child_var = variable_db_get_variable_if_exists(var_db, child_term);
          if (child_var != variable_null) {
            if (!gc_info_is_marked(gc_vars, child_var)) {
              gc_info_mark(gc_vars, child_var);
            }
          }
          n_child ++;
        }
      }
    }
  }
}

bool eq_graph_get_forbidden(const eq_graph_t* eq, term_t x, pvector_t* values, const mcsat_value_t* v) {

  bool different = v != NULL;

  eq_node_id_t x_id = eq_graph_term_id_if_exists(eq, x);
  assert(x_id != eq_node_null);

  // Go through use-lists look for equalities asserted to false
  eq_uselist_id_t i = eq->uselist.data[x_id];
  while (i != eq_uselist_null) {
    const eq_uselist_t* ul = eq->uselist_nodes + i;
    eq_node_id_t n_id = ul->node;
    const eq_node_t* n = eq_graph_get_node_const(eq, n_id);
    if (n->type == EQ_NODE_EQ_PAIR && n->find == eq->false_node_id) {
      // x = y assigned to false, add value of y to the list
      eq_node_id_t p1 = eq->pair_list.data[n->index];
      eq_node_id_t p2 = eq->pair_list.data[n->index + 1];
      eq_node_id_t y_id = x_id ^ p1 ^ p2;
      const eq_node_t* y = eq_graph_get_node_const(eq, y_id);
      const eq_node_t* y_find = eq_graph_get_node_const(eq, y->find);
      if (y_find->type == EQ_NODE_VALUE) {
        // Add it
        const mcsat_value_t* v_forbidden = eq_graph_get_value(eq, y->find);
        if (different) {
          different = !mcsat_value_eq(v, v_forbidden);
        }
        if (values != NULL) {
          pvector_push(values, (void*) v_forbidden);
        }
      }
    }
    i = ul->next;
  }

  return different;
}<|MERGE_RESOLUTION|>--- conflicted
+++ resolved
@@ -255,13 +255,6 @@
   eq->true_node_id = eq_graph_add_value(eq, &mcsat_value_true);
   eq->false_node_id = eq_graph_add_value(eq, &mcsat_value_false);
 
-<<<<<<< HEAD
-  init_term_manager(&eq->tm, eq->ctx->terms);
-  eq->tm.simplify_ite = false;
-  eq->tm.simplify_bveq1 = false;
-
-=======
->>>>>>> 403fb00e
   eq->graph_out = 0;
 
   bfs_vector_construct(&eq->bfs_queue, 0);
