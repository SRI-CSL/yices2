--- conflicted
+++ resolved
@@ -428,11 +428,7 @@
 /*
  * Finite field constants (make a copy).
  */
-<<<<<<< HEAD
-extern value_t vtbl_mk_finitefield(value_table_t *table, rational_t *v, rational_t *mod);
-=======
 extern value_t vtbl_mk_finitefield(value_table_t *table, rational_t *v, const rational_t *mod);
->>>>>>> dbd7e5ff
 
 /*
  * Algebraic number (make a copy).
