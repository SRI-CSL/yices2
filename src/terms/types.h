--- conflicted
+++ resolved
@@ -835,15 +835,9 @@
   return type_kind(tbl, i) == FF_TYPE;
 }
 
-<<<<<<< HEAD
-static inline rational_t* ff_type_size(type_table_t *tbl, type_t i) {
-  assert(is_ff_type(tbl, i));
-  return (rational_t*)type_desc(tbl, i)->ptr;
-=======
 static inline const rational_t* ff_type_size(type_table_t *tbl, type_t i) {
   assert(is_ff_type(tbl, i));
   return (const rational_t*)type_desc(tbl, i)->ptr;
->>>>>>> dbd7e5ff
 }
 
 static inline bool ff_type_size_any(type_table_t *tbl, type_t i) {
