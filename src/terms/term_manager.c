--- conflicted
+++ resolved
@@ -837,11 +837,7 @@
   return arith_ff_constant(manager->terms, r, mod);
 }
 
-<<<<<<< HEAD
-static term_t arith_ff_buffer_to_term(term_table_t *tbl, rba_buffer_t *b, rational_t *mod) {
-=======
 static term_t arith_ff_buffer_to_term(term_table_t *tbl, rba_buffer_t *b, const rational_t *mod) {
->>>>>>> dbd7e5ff
   mono_t *m;
   pprod_t *r;
   uint32_t n;
@@ -849,11 +845,8 @@
 
   assert(b->ptbl == tbl->pprods);
 
-<<<<<<< HEAD
-=======
   rba_buffer_mod_const(b, mod);
 
->>>>>>> dbd7e5ff
   n = b->nterms;
   if (n == 0) {
     rational_t zero;
@@ -896,19 +889,11 @@
   return arith_buffer_to_term(tbl, b);
 }
 
-<<<<<<< HEAD
-term_t mk_arith_ff_term(term_manager_t *manager, rba_buffer_t *b, rational_t *mod) {
-  return arith_ff_buffer_to_term(manager->terms, b, mod);
-}
-
-term_t mk_direct_arith_ff_term(term_table_t *tbl, rba_buffer_t *b, rational_t *mod) {
-=======
 term_t mk_arith_ff_term(term_manager_t *manager, rba_buffer_t *b, const rational_t *mod) {
   return arith_ff_buffer_to_term(manager->terms, b, mod);
 }
 
 term_t mk_direct_arith_ff_term(term_table_t *tbl, rba_buffer_t *b, const rational_t *mod) {
->>>>>>> dbd7e5ff
   return arith_ff_buffer_to_term(tbl, b, mod);
 }
 
@@ -3657,19 +3642,11 @@
  * Finite field Arithmetic
  */
 
-<<<<<<< HEAD
-term_t mk_arith_ff_eq0(term_manager_t *manager, rba_buffer_t *b, rational_t *mod) {
-  return mk_direct_arith_ff_eq0(manager->terms, b, mod, manager->simplify_ite);
-}
-
-term_t mk_arith_ff_neq0(term_manager_t *manager, rba_buffer_t *b, rational_t *mod) {
-=======
 term_t mk_arith_ff_eq0(term_manager_t *manager, rba_buffer_t *b, const rational_t *mod) {
   return mk_direct_arith_ff_eq0(manager->terms, b, mod, manager->simplify_ite);
 }
 
 term_t mk_arith_ff_neq0(term_manager_t *manager, rba_buffer_t *b, const rational_t *mod) {
->>>>>>> dbd7e5ff
   return opposite_term(mk_arith_ff_eq0(manager, b, mod));
 }
 
@@ -3758,11 +3735,7 @@
  * - otherwise, create a polynomial term t from b
  *   and return the atom (t == 0).
  */
-<<<<<<< HEAD
-term_t mk_direct_arith_ff_eq0(term_table_t *tbl, rba_buffer_t *b, rational_t *mod, bool simplify_ite) {
-=======
 term_t mk_direct_arith_ff_eq0(term_table_t *tbl, rba_buffer_t *b, const rational_t *mod, bool simplify_ite) {
->>>>>>> dbd7e5ff
   mono_t *m[2], *m1, *m2;
   pprod_t *r1, *r2;
   rational_t r0;
@@ -6346,11 +6319,7 @@
  * - a is an array of n arithmetic terms
  * - this function constructs the term a[0]^e_0 ... a[n-1]^e_{n-1}
  */
-<<<<<<< HEAD
-term_t mk_arith_ff_pprod(term_manager_t *mngr, pprod_t *p, uint32_t n, const term_t *a, rational_t *mod) {
-=======
 term_t mk_arith_ff_pprod(term_manager_t *mngr, pprod_t *p, uint32_t n, const term_t *a, const rational_t *mod) {
->>>>>>> dbd7e5ff
   rba_buffer_t *b;
   term_table_t *tbl;
   uint32_t i;
@@ -6438,11 +6407,7 @@
   if (is_arithmetic_type(tau)) {
     return mk_arith_pprod(mngr, p, n, a);
   } else if (is_ff_type(mngr->types, tau)) {
-<<<<<<< HEAD
-    rational_t *mod = ff_type_size(mngr->types, tau);
-=======
     const rational_t *mod = ff_type_size(mngr->types, tau);
->>>>>>> dbd7e5ff
     return mk_arith_ff_pprod(mngr, p, n, a, mod);
   } else {
     uint32_t nbits = bv_type_size(mngr->types, tau);
@@ -6484,15 +6449,9 @@
 }
 
 /*
-<<<<<<< HEAD
- * Same thing for a finite field polynomial (1 to 64bits)
- */
-term_t mk_arith_ff_poly(term_manager_t *mngr, polynomial_t *p, uint32_t n, const term_t *a, rational_t *mod) {
-=======
  * Same thing for a finite field polynomial
  */
 term_t mk_arith_ff_poly(term_manager_t *mngr, polynomial_t *p, uint32_t n, const term_t *a, const rational_t *mod) {
->>>>>>> dbd7e5ff
   rba_buffer_t *b;
   term_table_t *tbl;
   uint32_t i;
