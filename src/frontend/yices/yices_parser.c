/*
 * This file is part of the Yices SMT Solver.
 * Copyright (C) 2017 SRI International.
 *
 * Yices is free software: you can redistribute it and/or modify
 * it under the terms of the GNU General Public License as published by
 * the Free Software Foundation, either version 3 of the License, or
 * (at your option) any later version.
 *
 * Yices is distributed in the hope that it will be useful,
 * but WITHOUT ANY WARRANTY; without even the implied warranty of
 * MERCHANTABILITY or FITNESS FOR A PARTICULAR PURPOSE.  See the
 * GNU General Public License for more details.
 *
 * You should have received a copy of the GNU General Public License
 * along with Yices.  If not, see <http://www.gnu.org/licenses/>.
 */

/*
 * Parser for the Yices language.
 */

#include <stdio.h>
#include <setjmp.h>
#include <inttypes.h>

#include "api/yices_globals.h"
#include "frontend/yices/yices_lexer.h"
#include "frontend/yices/yices_parse_tables.h"
#include "frontend/yices/yices_parser.h"
#include "frontend/yices/yices_tstack_ops.h"
#include "parser_utils/term_stack_error.h"

//IAM: FIXME:
extern error_report_t *yices_error_report(void);

/*
 * Short cuts to save typing
 */
static inline char *tkval(lexer_t *lex) {
  return current_token_value(lex);
}

static inline uint32_t tklen(lexer_t *lex) {
  return current_token_length(lex);
}


/*
 * Name of the current input file (NULL if stdin)
 */
static inline const char *reader_name(lexer_t *lex) {
  return lex->reader.name;
}


/*
 * Store error code and location data for a syntax error
 * - lex = lexer
 * - expected_token = what was expected
 */
static void export_syntax_error(lexer_t *lex, int32_t expected_token) {
  error_report_t *error;
  reader_t *rd;
  yices_token_t tk;

  error = yices_error_report(); //IAM: __yices_globals.error;
  rd = &lex->reader;
  tk = current_token(lex);
  switch (tk) {
  case TK_OPEN_STRING:
    error->code = INVALID_TOKEN;
    error->line = rd->line;
    error->column = rd->column;
    break;

  case TK_EMPTY_BVCONST:
    error->code = INVALID_BVBIN_FORMAT;
    error->line = lex->tk_line;
    error->column = lex->tk_column;
    break;

  case TK_EMPTY_HEXCONST:
    error->code = INVALID_BVHEX_FORMAT;
    error->line = lex->tk_line;
    error->column = lex->tk_column;
    break;

  case TK_INVALID_NUM:
    error->code = INVALID_TOKEN; // invalid rational or float
    error->line = lex->tk_line;
    error->column = lex->tk_column;
    break;

  case TK_ZERO_DIVISOR:
    error->code = DIVISION_BY_ZERO;
    error->line = lex->tk_line;
    error->column = lex->tk_column;
    break;

  case TK_ERROR:
    error->code = INVALID_TOKEN;
    error->line = lex->tk_line;
    error->column = lex->tk_column;
    break;

  default:
    error->code = SYNTAX_ERROR;
    error->line = lex->tk_line;
    error->column = lex->tk_column;
    break;
  }
}


/*
 * Table for conversion of tstack error codes to yices error codes
 * (YICES_NO_ERROR means a bug)
 */
static error_code_t const tstack_error2yices_error[NUM_TSTACK_ERRORS] = {
  YICES_NO_ERROR,                     //  TSTACK_NO_ERROR
  YICES_NO_ERROR,                     //  TSTACK_INTERNAL_ERROR
  YICES_NO_ERROR,                     //  TSTACK_OP_NOT_IMPLEMENTED
  UNDEFINED_TERM_NAME,          //  TSTACK_UNDEF_TERM
  UNDEFINED_TYPE_NAME,          //  TSTACK_UNDEF_TYPE
<<<<<<< HEAD
  NO_ERROR,                     //  TSTACK_UNDEF_MACRO  // TODO find proper code
=======
  YICES_NO_ERROR,                     //  TSTACK_UNDEF_MACRO  // TODO find proper code
>>>>>>> ed9086a6
  INVALID_RATIONAL_FORMAT,      //  TSTACK_RATIONAL_FORMAT
  INVALID_FLOAT_FORMAT,         //  TSTACK_FLOAT_FORMAT
  INVALID_BVBIN_FORMAT,         //  TSTACK_BVBIN_FORMAT
  INVALID_BVHEX_FORMAT,         //  TSTACK_BVHEX_FORMAT
  REDEFINED_TYPE_NAME,          //  TSTACK_TYPENAME_REDEF
  REDEFINED_TERM_NAME,          //  TSTACK_TERMNAME_REDEF
<<<<<<< HEAD
  NO_ERROR,                     //  TSTACK_MACRO_REDEF  // TODO find proper code
  DUPLICATE_NAME_IN_SCALAR,     //  TSTACK_DUPLICATE_SCALAR_NAME
  DUPLICATE_VAR_NAME,           //  TSTACK_DUPLICATE_VAR_NAME
  NO_ERROR,                     //  TSTACK_DUPLICATE_TYPE_VAR_NAME  // TODO find proper code
  NO_ERROR,                     //  TSTACK_INVALID_OP
=======
  YICES_NO_ERROR,                     //  TSTACK_MACRO_REDEF  // TODO find proper code
  DUPLICATE_NAME_IN_SCALAR,     //  TSTACK_DUPLICATE_SCALAR_NAME
  DUPLICATE_VAR_NAME,           //  TSTACK_DUPLICATE_VAR_NAME
  YICES_NO_ERROR,                     //  TSTACK_DUPLICATE_TYPE_VAR_NAME  // TODO find proper code
  YICES_NO_ERROR,                     //  TSTACK_INVALID_OP
>>>>>>> ed9086a6
  WRONG_NUMBER_OF_ARGUMENTS,    //  TSTACK_INVALID_FRAME
  INTEGER_OVERFLOW,             //  TSTACK_INTEGER_OVERFLOW
  NONNEG_INT_REQUIRED,          //  TSTACK_NEGATIVE_EXPONENT
  INTEGER_REQUIRED,             //  TSTACK_NOT_AN_INTEGER
<<<<<<< HEAD
  NO_ERROR,                     //  TSTACK_NOT_A_STRING  // TODO find proper code
=======
  YICES_NO_ERROR,                     //  TSTACK_NOT_A_STRING  // TODO find proper code
>>>>>>> ed9086a6
  SYMBOL_REQUIRED,              //  TSTACK_NOT_A_SYMBOL
  RATIONAL_REQUIRED,            //  TSTACK_NOT_A_RATIONAL
  TYPE_REQUIRED,                //  TSTACK_NOT_A_TYPE
  ARITH_ERROR,                  //  TSTACK_ARITH_ERROR
  DIVISION_BY_ZERO,             //  TSTACK_DIVIDE_BY_ZERO
  NON_CONSTANT_DIVISOR,         //  TSTACK_NON_CONSTANT_DIVISOR
  NEGATIVE_BVSIZE,              //  TSTACK_NONPOSITIVE_BVSIZE
  INCOMPATIBLE_BVSIZES,         //  TSTACK_INCOMPATIBLE_BVSIZES
  INVALID_BVCONSTANT,           //  TSTACK_INVALID_BVCONSTANT
  BVARITH_ERROR,                //  TSTACK_BVARITH_ERROR
  BVARITH_ERROR,                //  TSTACK_BVLOGIC_ERROR
  INVALID_FFCONSTANT,           //  TSTACK_INVALID_FFCONSTANT
  INVALID_FFSIZE,               //  TSTACK_INVALID_FFSIZE
  INCOMPATIBLE_FFSIZES,         //  TSTACK_INCOMPATIBLE_FFSIZES
  TYPE_MISMATCH_IN_DEF,         //  TSTACK_TYPE_ERROR_IN_DEFTERM
<<<<<<< HEAD
  NO_ERROR,                     //  TSTACK_STRINGS_ARE_NOT_TERMS
  NO_ERROR,                     // TSTACK_VARIABLES_VALUES_NOT_MATCHING,  // TODO find proper code
  NO_ERROR,                     // TSTACK_NOT_A_CONSTANT,  // TODO find proper code
  NO_ERROR,                     // TSTACK_NOT_A_VARIABLE,  // TODO find proper code
  NO_ERROR,                     //  TSTACK_YICES_ERROR
=======
  YICES_NO_ERROR,                     //  TSTACK_STRINGS_ARE_NOT_TERMS
  YICES_NO_ERROR,                     //  TSTACK_VARIABLES_VALUES_NOT_MATCHING,  // TODO find proper code
  YICES_NO_ERROR,                     //  TSTACK_NOT_A_CONSTANT,  // TODO find proper code
  YICES_NO_ERROR,                     //  TSTACK_NOT_A_VARIABLE,  // TODO find proper code
  YICES_NO_ERROR,                     //  TSTACK_YICES_ERROR
>>>>>>> ed9086a6
};


/*
 * Store code and location data for an exception raised by tstack
 */
static void export_tstack_error(tstack_t *tstack, tstack_error_t exception) {
  error_report_t *error;

  error = yices_error_report(); //IAM: __yices_globals.error;
  error->line = tstack->error_loc.line;
  error->column = tstack->error_loc.column;
  if (exception != TSTACK_YICES_ERROR) {
    error->code = tstack_error2yices_error[exception];
    if (error->code == YICES_NO_ERROR) {
      report_bug("Internal error");
    }
  }
}


/*
 * Syntax error:
 * - lex = the lexer
 * - err = error file or NULL
 * - expected_token = what was expected or -1
 */
static void syntax_error(lexer_t *lex, FILE *err, int32_t expected_token) {
  yices_token_t tk;
  reader_t *rd;

  if (err == NULL) {
    export_syntax_error(lex, expected_token);
    return;
  }

  tk = current_token(lex);
  rd = &lex->reader;

  if (rd->name != NULL) {
    fprintf(err, "%s: ", rd->name);
  }

  switch (tk) {
  case TK_OPEN_STRING:
    fprintf(err, "missing string terminator \" (line %"PRId32", column %"PRId32")\n",
            rd->line, rd->column);
    break;

  case TK_EMPTY_BVCONST:
    fprintf(err, "invalid binary constant %s (line %"PRId32", column %"PRId32")\n",
            tkval(lex), lex->tk_line, lex->tk_column);
    break;

  case TK_EMPTY_HEXCONST:
    fprintf(err, "invalid hexadecimal constant %s (line %"PRId32", column %"PRId32")\n",
            tkval(lex), lex->tk_line, lex->tk_column);
    break;

  case TK_INVALID_NUM:
    fprintf(err, "invalid number %s (line %"PRId32", column %"PRId32")\n",
            tkval(lex), lex->tk_line, lex->tk_column);
    break;

  case TK_ZERO_DIVISOR:
    fprintf(err, "zero divisor in constant %s (line %"PRId32", column %"PRId32")\n",
            tkval(lex), lex->tk_line, lex->tk_column);
    break;

  case TK_ERROR:
    fprintf(err, "invalid token %s (line %"PRId32", column %"PRId32")\n",
            tkval(lex), lex->tk_line, lex->tk_column);
    break;

  default:
    // try to avoid confusion: don't want to print 'error not expected'
    if (expected_token == TK_NOT) {
      fprintf(err, "syntax error (line %"PRId32", column %"PRId32"): expected 'not'\n",
	      lex->tk_line, lex->tk_column);
    } else if (expected_token != -1) {
      assert(0 <= expected_token && expected_token < NUM_YICES_TOKENS);
      fprintf(err, "syntax error (line %"PRId32", column %"PRId32"): %s expected\n",
              lex->tk_line, lex->tk_column, yices_token_to_string(expected_token));
    } else {
      fprintf(err, "syntax error (line %"PRId32", column %"PRId32")\n",
              lex->tk_line, lex->tk_column);
    }
    break;
  }
}

// when we get (<symbol> ... ) and <symbol> is not a known command
static void syntax_error_bad_command(lexer_t *lex, FILE *err) {
  reader_t *rd;

  if (err == NULL) {
    export_syntax_error(lex, -1);
    return;
  }

  rd = &lex->reader;
  if (rd->name != NULL) {
    fprintf(err, "%s: ", rd->name);
  }
  fprintf(err, "syntax error: (line %"PRId32", column %"PRId32"): %s is not a command\n",
	  lex->tk_line, lex->tk_column, tkval(lex));
}


/*
 * Marker for bottom of the state stack.
 */
enum {
  done = NSTATES,
};


/*
 * Read action from the tables in yices_parse_tables.h
 */
static action_t get_action(state_t s, token_t tk) {
  int32_t i;

  i = base[s] + tk;
  if (check[i] == s) {
    return value[i];
  } else {
    return default_value[s];
  }
}


/*
 * Main parsing procedure
 * - start = initial state
 * - err = error output file or NULL
 * return -1 if there's an error, 0 otherwise
 */
static int32_t yices_parse(parser_t *parser, state_t start, FILE *err) {
  token_t token;
  parser_state_t state;
  parser_stack_t *stack;
  lexer_t *lex;
  tstack_t *tstack;
  int exception;
  loc_t loc;

  stack = &parser->pstack;
  lex = parser->lex;
  tstack = parser->tstack;

  assert(parser_stack_is_empty(stack));
  assert(tstack_is_empty(tstack) ||
         tstack->top_op == BUILD_TYPE ||
         tstack->top_op == BUILD_TERM);

  // prepare to catch exceptions in term stack operations
  exception = setjmp(tstack->env);
  if (exception == 0) {

    parser_push_state(stack, done);
    state = start;

  loop:
    // jump here for actions that consume the current token
    token = next_yices_token(lex);
    loc.line = current_token_line(lex);
    loc.column = current_token_column(lex);

    // jump here for actions that don't consume the token
  skip_token:
    switch (get_action(state, token)) {
    case next_goto_c1:
      state = c1;
      goto loop;

    case empty_command:
      tstack_push_op(tstack, EXIT_CMD, &loc);
      tstack_eval(tstack);
      state = parser_pop_state(stack);
      assert (state == done);
      goto the_end;

    case exit_next_goto_r0:
      tstack_push_op(tstack, EXIT_CMD, &loc);
      state = r0;
      goto loop;

    case check_next_goto_r0:
      tstack_push_op(tstack, CHECK_CMD, &loc);
      state = r0;
      goto loop;

    case check_assuming_next_goto_c16:
      tstack_push_op(tstack, CHECK_ASSUMING_CMD, &loc);
      state = c16;
      goto loop;

    case push_next_goto_r0:
      tstack_push_op(tstack, PUSH_CMD, &loc);
      state = r0;
      goto loop;

    case pop_next_goto_r0:
      tstack_push_op(tstack, POP_CMD, &loc);
      state = r0;
      goto loop;

    case reset_next_goto_r0:
      tstack_push_op(tstack, RESET_CMD, &loc);
      state = r0;
      goto loop;

    case dump_context_next_goto_r0:
      tstack_push_op(tstack, DUMP_CMD, &loc);
      state = r0;
      goto loop;

    case echo_next_goto_c3:
      tstack_push_op(tstack, ECHO_CMD, &loc);
      state = c3;
      goto loop;

    case include_next_goto_c3:
      tstack_push_op(tstack, INCLUDE_CMD, &loc);
      state = c3;
      goto loop;

    case assert_next_push_c20_goto_e0:
      tstack_push_op(tstack, ASSERT_CMD, &loc);
      parser_push_state(stack, c20);
      state = e0;
      goto loop;

    case deftype_next_goto_c2:
      tstack_push_op(tstack, DEF_YICES_TYPE, &loc);
      state = c2;
      goto loop;

    case defterm_next_goto_c6:
      tstack_push_op(tstack, DEF_YICES_TERM, &loc);
      state = c6;
      goto loop;

    case showmodel_next_goto_r0:
      tstack_push_op(tstack, SHOWMODEL_CMD, &loc);
      state = r0;
      goto loop;

    case eval_next_push_r0_goto_e0:
      tstack_push_op(tstack, EVAL_CMD, &loc);
      parser_push_state(stack, r0);
      state = e0;
      goto loop;

    case setparam_next_goto_c11:
      tstack_push_op(tstack, SET_PARAM_CMD, &loc);
      state = c11;
      goto loop;

    case showparam_next_goto_c13:
      tstack_push_op(tstack, SHOW_PARAM_CMD, &loc);
      state = c13;
      goto loop;

    case showparams_next_goto_r0:
      tstack_push_op(tstack, SHOW_PARAMS_CMD, &loc);
      state = r0;
      goto loop;

    case showstats_next_goto_r0:
      tstack_push_op(tstack, SHOW_STATS_CMD, &loc);
      state = r0;
      goto loop;

    case resetstats_next_goto_r0:
      tstack_push_op(tstack, RESET_STATS_CMD, &loc);
      state = r0;
      goto loop;

    case showtimeout_next_goto_r0:
      tstack_push_op(tstack, SHOW_TIMEOUT_CMD, &loc);
      state = r0;
      goto loop;

    case settimeout_next_goto_c14:
      tstack_push_op(tstack, SET_TIMEOUT_CMD, &loc);
      state = c14;
      goto loop;

    case help_next_goto_c15:
      tstack_push_op(tstack, HELP_CMD, &loc);
      state = c15;
      goto loop;

    case efsolve_next_goto_r0:
      tstack_push_op(tstack, EFSOLVE_CMD, &loc);
      state = r0;
      goto loop;

    case export_next_goto_c3:
      tstack_push_op(tstack, EXPORT_CMD, &loc);
      state = c3;
      goto loop;

    case implicant_next_goto_r0:
      tstack_push_op(tstack, SHOW_IMPLICANT_CMD, &loc);
      state = r0;
      goto loop;

    case unsat_core_next_goto_r0:
      tstack_push_op(tstack, SHOW_UNSAT_CORE_CMD, &loc);
      state = r0;
      goto loop;

    case unsat_assumptions_next_goto_r0:
      tstack_push_op(tstack, SHOW_UNSAT_ASSUMPTIONS_CMD, &loc);
      state = r0;
      goto loop;

    case reduced_model_next_goto_r0:
      tstack_push_op(tstack, SHOW_REDUCED_MODEL_CMD, &loc);
      state = r0;
      goto loop;

    case typename_next_goto_c10:
      // token must be a free typename (TK_SYMBOL)
      tstack_push_free_typename(tstack, tkval(lex), tklen(lex), &loc);
      state = c10;
      goto loop;

    case string_next_goto_r0:
      tstack_push_string(tstack, tkval(lex), tklen(lex), &loc);
      state = r0;
      goto loop;

    case termname_next_goto_c7:
      // token must be a free termname (TK_SYMBOL)
      tstack_push_free_termname(tstack, tkval(lex), tklen(lex), &loc);
      state = c7;
      goto loop;

    case next_push_c9_goto_t0:
      parser_push_state(stack, c9);
      state = t0;
      goto loop;

    case symbol_next_goto_c12:
      // symbol in (set-param <symbol> value)
      tstack_push_symbol(tstack, tkval(lex), tklen(lex), &loc);
      state = c12;
      goto loop;

    case true_next_goto_r0:
      tstack_push_true(tstack, &loc);
      state = r0;
      goto loop;

    case false_next_goto_r0:
      tstack_push_false(tstack, &loc);
      state = r0;
      goto loop;

    case float_next_goto_r0:
      tstack_push_float(tstack, tkval(lex), &loc);
      state = r0;
      goto loop;

    case symbol_next_goto_r0:
      // symbol in (show-param <symbol>) or (help <symbol>)
      // or (set-param ... <symbol>)
      tstack_push_symbol(tstack, tkval(lex), tklen(lex), &loc);
      state = r0;
      goto loop;

    case ret:
      assert(! parser_stack_is_empty(stack));
      // eval current operation
      tstack_eval(tstack);
      state = parser_pop_state(stack);
      if (state == done) {
        goto the_end;
      }
      goto loop;

    case push_r0_goto_e0:
      parser_push_state(stack, r0);
      state = e0;
      goto skip_token;

    case push_r0_goto_td0:
      parser_push_state(stack, r0);
      state = td0;
      goto skip_token;

    case symbol_next_goto_c16:
      // positive assumption in check-assuming
      tstack_push_symbol(tstack, tkval(lex), tklen(lex), &loc);
      state = c16;
      goto loop;

    case next_goto_c17:
      state = c17;
      goto loop;

    case not_next_goto_c18:
      state = c18;
      goto loop;

    case symbol_next_goto_c19:
      // negative assumption in check-assuming
      tstack_push_not_symbol(tstack, tkval(lex), tklen(lex), &loc);
      state = c19;
      goto loop;

    case next_goto_c16:
      state = c16;
      goto loop;

    case int_return:
      tstack_push_int_type(tstack, &loc);
      assert(! parser_stack_is_empty(stack));
      state = parser_pop_state(stack);
      if (state == done) {
        goto the_end;
      }
      goto loop;

    case real_return:
      tstack_push_real_type(tstack, &loc);
      assert(! parser_stack_is_empty(stack));
      state = parser_pop_state(stack);
      if (state == done) {
        goto the_end;
      }
      goto loop;

    case bool_return:
      tstack_push_bool_type(tstack, &loc);
      assert(! parser_stack_is_empty(stack));
      state = parser_pop_state(stack);
      if (state == done) {
        goto the_end;
      }
      goto loop;

    case typesymbol_return:
      // TK_SYMBOL bound to a type
      tstack_push_type_by_name(tstack, tkval(lex), &loc);
      assert(! parser_stack_is_empty(stack));
      state = parser_pop_state(stack);
      if (state == done) {
        goto the_end;
      }
      goto loop;

    case next_goto_td1:
      state = td1;
      goto loop;

    case scalar_next_goto_td2:
      tstack_push_op(tstack, MK_SCALAR_TYPE, &loc);
      state = td2;
      goto loop;

    case bitvector_next_goto_t4:
      tstack_push_op(tstack, MK_BV_TYPE, &loc);
      state = t4;
      goto loop;

    case tuple_next_push_t6_goto_t0:
      tstack_push_op(tstack, MK_TUPLE_TYPE, &loc);
      parser_push_state(stack, t6);
      state = t0;
      goto loop;

    case arrow_next_push_t6_push_t0_goto_t0:
      tstack_push_op(tstack, MK_FUN_TYPE, &loc);
      parser_push_state(stack, t6);
      parser_push_state(stack, t0);
      state = t0;
      goto loop;

    case termname_next_goto_td3:
      // free termane in scalar definition
      tstack_push_free_termname(tstack, tkval(lex), tklen(lex), &loc);
      state = td3;
      goto loop;

    case next_goto_t1:
      state = t1;
      goto loop;

    case rational_next_goto_r0:
      tstack_push_rational(tstack, tkval(lex), &loc);
      state = r0;
      goto loop;

    case push_t6_goto_t0:
      parser_push_state(stack, t6);
      state = t0;
      goto skip_token;

    case true_return:
      tstack_push_true(tstack, &loc);
      assert(! parser_stack_is_empty(stack));
      state = parser_pop_state(stack);
      if (state == done) {
        goto the_end;
      }
      goto loop;

    case false_return:
      tstack_push_false(tstack, &loc);
      assert(! parser_stack_is_empty(stack));
      state = parser_pop_state(stack);
      if (state == done) {
        goto the_end;
      }
      goto loop;

    case rational_return:
      tstack_push_rational(tstack, tkval(lex), &loc);
      assert(! parser_stack_is_empty(stack));
      state = parser_pop_state(stack);
      if (state == done) {
        goto the_end;
      }
      goto loop;

    case float_return:
      tstack_push_float(tstack, tkval(lex), &loc);
      assert(! parser_stack_is_empty(stack));
      state = parser_pop_state(stack);
      if (state == done) {
        goto the_end;
      }
      goto loop;

    case bvbin_return:
      // skip prefix 0b
      assert(tklen(lex) > 2);
      tstack_push_bvbin(tstack, tkval(lex) + 2, tklen(lex) - 2, &loc);
      state = parser_pop_state(stack);
      if (state == done) {
        goto the_end;
      }
      goto loop;

    case bvhex_return:
      // skip prefix 0x
      assert(tklen(lex) > 2);
      tstack_push_bvhex(tstack, tkval(lex) + 2, tklen(lex) - 2, &loc);
      state = parser_pop_state(stack);
      if (state == done) {
        goto the_end;
      }
      goto loop;

    case termsymbol_return:
      // TK_SYMBOL bound to a term
      tstack_push_term_by_name(tstack, tkval(lex), &loc);
      assert(! parser_stack_is_empty(stack));
      state = parser_pop_state(stack);
      if (state == done) {
        goto the_end;
      }
      goto loop;

    case next_goto_e1:
      state = e1;
      goto loop;

      // all function keywords
    case if_next_push_e3_goto_e0:
      tstack_push_op(tstack, MK_ITE, &loc);
      parser_push_state(stack, e3);
      state = e0;
      goto loop;

    case eq_next_push_e3_goto_e0:
      tstack_push_op(tstack, MK_EQ, &loc);
      parser_push_state(stack, e3);
      state = e0;
      goto loop;

    case diseq_next_push_e3_goto_e0:
      tstack_push_op(tstack, MK_DISEQ, &loc);
      parser_push_state(stack, e3);
      state = e0;
      goto loop;

    case distinct_next_push_e3_goto_e0:
      tstack_push_op(tstack, MK_DISTINCT, &loc);
      parser_push_state(stack, e3);
      state = e0;
      goto loop;

    case or_next_push_e3_goto_e0:
      tstack_push_op(tstack, MK_OR, &loc);
      parser_push_state(stack, e3);
      state = e0;
      goto loop;

    case and_next_push_e3_goto_e0:
      tstack_push_op(tstack, MK_AND, &loc);
      parser_push_state(stack, e3);
      state = e0;
      goto loop;

    case not_next_push_e3_goto_e0:
      tstack_push_op(tstack, MK_NOT, &loc);
      parser_push_state(stack, e3);
      state = e0;
      goto loop;

    case xor_next_push_e3_goto_e0:
      tstack_push_op(tstack, MK_XOR, &loc);
      parser_push_state(stack, e3);
      state = e0;
      goto loop;

    case iff_next_push_e3_goto_e0:
      tstack_push_op(tstack, MK_IFF, &loc);
      parser_push_state(stack, e3);
      state = e0;
      goto loop;

    case implies_next_push_e3_goto_e0:
      tstack_push_op(tstack, MK_IMPLIES, &loc);
      parser_push_state(stack, e3);
      state = e0;
      goto loop;

    case mk_tuple_next_push_e3_goto_e0:
      tstack_push_op(tstack, MK_TUPLE, &loc);
      parser_push_state(stack, e3);
      state = e0;
      goto loop;

    case select_next_push_e3_goto_e0:
      tstack_push_op(tstack, MK_SELECT, &loc);
      parser_push_state(stack, e3);
      state = e0;
      goto loop;

    case update_tuple_next_push_e3_goto_e0:
      tstack_push_op(tstack, MK_TUPLE_UPDATE, &loc);
      parser_push_state(stack, e3);
      state = e0;
      goto loop;

    case add_next_push_e3_goto_e0:
      tstack_push_op(tstack, MK_ADD, &loc);
      parser_push_state(stack, e3);
      state = e0;
      goto loop;

    case sub_next_push_e3_goto_e0:
      tstack_push_op(tstack, MK_SUB, &loc);
      parser_push_state(stack, e3);
      state = e0;
      goto loop;

    case mul_next_push_e3_goto_e0:
      tstack_push_op(tstack, MK_MUL, &loc);
      parser_push_state(stack, e3);
      state = e0;
      goto loop;

    case div_next_push_e3_goto_e0:
      tstack_push_op(tstack, MK_DIVISION, &loc);
      parser_push_state(stack, e3);
      state = e0;
      goto loop;

    case pow_next_push_e3_goto_e0:
      tstack_push_op(tstack, MK_POW, &loc);
      parser_push_state(stack, e3);
      state = e0;
      goto loop;

    case lt_next_push_e3_goto_e0:
      tstack_push_op(tstack, MK_LT, &loc);
      parser_push_state(stack, e3);
      state = e0;
      goto loop;

    case le_next_push_e3_goto_e0:
      tstack_push_op(tstack, MK_LE, &loc);
      parser_push_state(stack, e3);
      state = e0;
      goto loop;

    case gt_next_push_e3_goto_e0:
      tstack_push_op(tstack, MK_GT, &loc);
      parser_push_state(stack, e3);
      state = e0;
      goto loop;

    case ge_next_push_e3_goto_e0:
      tstack_push_op(tstack, MK_GE, &loc);
      parser_push_state(stack, e3);
      state = e0;
      goto loop;

    case mk_bv_next_push_e3_goto_e0:
      tstack_push_op(tstack, MK_BV_CONST, &loc);
      parser_push_state(stack, e3);
      state = e0;
      goto loop;

    case bv_add_next_push_e3_goto_e0:
      tstack_push_op(tstack, MK_BV_ADD, &loc);
      parser_push_state(stack, e3);
      state = e0;
      goto loop;

    case bv_sub_next_push_e3_goto_e0:
      tstack_push_op(tstack, MK_BV_SUB, &loc);
      parser_push_state(stack, e3);
      state = e0;
      goto loop;

    case bv_mul_next_push_e3_goto_e0:
      tstack_push_op(tstack, MK_BV_MUL, &loc);
      parser_push_state(stack, e3);
      state = e0;
      goto loop;

    case bv_neg_next_push_e3_goto_e0:
      tstack_push_op(tstack, MK_BV_NEG, &loc);
      parser_push_state(stack, e3);
      state = e0;
      goto loop;

    case bv_pow_next_push_e3_goto_e0:
      tstack_push_op(tstack, MK_BV_POW, &loc);
      parser_push_state(stack, e3);
      state = e0;
      goto loop;

    case bv_not_next_push_e3_goto_e0:
      tstack_push_op(tstack, MK_BV_NOT, &loc);
      parser_push_state(stack, e3);
      state = e0;
      goto loop;

    case bv_and_next_push_e3_goto_e0:
      tstack_push_op(tstack, MK_BV_AND, &loc);
      parser_push_state(stack, e3);
      state = e0;
      goto loop;

    case bv_or_next_push_e3_goto_e0:
      tstack_push_op(tstack, MK_BV_OR, &loc);
      parser_push_state(stack, e3);
      state = e0;
      goto loop;

    case bv_xor_next_push_e3_goto_e0:
      tstack_push_op(tstack, MK_BV_XOR, &loc);
      parser_push_state(stack, e3);
      state = e0;
      goto loop;

    case bv_nand_next_push_e3_goto_e0:
      tstack_push_op(tstack, MK_BV_NAND, &loc);
      parser_push_state(stack, e3);
      state = e0;
      goto loop;

    case bv_nor_next_push_e3_goto_e0:
      tstack_push_op(tstack, MK_BV_NOR, &loc);
      parser_push_state(stack, e3);
      state = e0;
      goto loop;

    case bv_xnor_next_push_e3_goto_e0:
      tstack_push_op(tstack, MK_BV_XNOR, &loc);
      parser_push_state(stack, e3);
      state = e0;
      goto loop;

    case bv_shift_left0_next_push_e3_goto_e0:
      tstack_push_op(tstack, MK_BV_SHIFT_LEFT0, &loc);
      parser_push_state(stack, e3);
      state = e0;
      goto loop;

    case bv_shift_left1_next_push_e3_goto_e0:
      tstack_push_op(tstack, MK_BV_SHIFT_LEFT1, &loc);
      parser_push_state(stack, e3);
      state = e0;
      goto loop;

    case bv_shift_right0_next_push_e3_goto_e0:
      tstack_push_op(tstack, MK_BV_SHIFT_RIGHT0, &loc);
      parser_push_state(stack, e3);
      state = e0;
      goto loop;

    case bv_shift_right1_next_push_e3_goto_e0:
      tstack_push_op(tstack, MK_BV_SHIFT_RIGHT1, &loc);
      parser_push_state(stack, e3);
      state = e0;
      goto loop;

    case bv_ashift_right_next_push_e3_goto_e0:
      tstack_push_op(tstack, MK_BV_ASHIFT_RIGHT, &loc);
      parser_push_state(stack, e3);
      state = e0;
      goto loop;

    case bv_rotate_left_next_push_e3_goto_e0:
      tstack_push_op(tstack, MK_BV_ROTATE_LEFT, &loc);
      parser_push_state(stack, e3);
      state = e0;
      goto loop;

    case bv_rotate_right_next_push_e3_goto_e0:
      tstack_push_op(tstack, MK_BV_ROTATE_RIGHT, &loc);
      parser_push_state(stack, e3);
      state = e0;
      goto loop;

    case bv_extract_next_push_e3_goto_e0:
      tstack_push_op(tstack, MK_BV_EXTRACT, &loc);
      parser_push_state(stack, e3);
      state = e0;
      goto loop;

    case bv_concat_next_push_e3_goto_e0:
      tstack_push_op(tstack, MK_BV_CONCAT, &loc);
      parser_push_state(stack, e3);
      state = e0;
      goto loop;

    case bv_repeat_next_push_e3_goto_e0:
      tstack_push_op(tstack, MK_BV_REPEAT, &loc);
      parser_push_state(stack, e3);
      state = e0;
      goto loop;

    case bv_sign_extend_next_push_e3_goto_e0:
      tstack_push_op(tstack, MK_BV_SIGN_EXTEND, &loc);
      parser_push_state(stack, e3);
      state = e0;
      goto loop;

    case bv_zero_extend_next_push_e3_goto_e0:
      tstack_push_op(tstack, MK_BV_ZERO_EXTEND, &loc);
      parser_push_state(stack, e3);
      state = e0;
      goto loop;

    case bv_ge_next_push_e3_goto_e0:
      tstack_push_op(tstack, MK_BV_GE, &loc);
      parser_push_state(stack, e3);
      state = e0;
      goto loop;

    case bv_gt_next_push_e3_goto_e0:
      tstack_push_op(tstack, MK_BV_GT, &loc);
      parser_push_state(stack, e3);
      state = e0;
      goto loop;

    case bv_le_next_push_e3_goto_e0:
      tstack_push_op(tstack, MK_BV_LE, &loc);
      parser_push_state(stack, e3);
      state = e0;
      goto loop;

    case bv_lt_next_push_e3_goto_e0:
      tstack_push_op(tstack, MK_BV_LT, &loc);
      parser_push_state(stack, e3);
      state = e0;
      goto loop;

    case bv_sge_next_push_e3_goto_e0:
      tstack_push_op(tstack, MK_BV_SGE, &loc);
      parser_push_state(stack, e3);
      state = e0;
      goto loop;

    case bv_sgt_next_push_e3_goto_e0:
      tstack_push_op(tstack, MK_BV_SGT, &loc);
      parser_push_state(stack, e3);
      state = e0;
      goto loop;

    case bv_sle_next_push_e3_goto_e0:
      tstack_push_op(tstack, MK_BV_SLE, &loc);
      parser_push_state(stack, e3);
      state = e0;
      goto loop;

    case bv_slt_next_push_e3_goto_e0:
      tstack_push_op(tstack, MK_BV_SLT, &loc);
      parser_push_state(stack, e3);
      state = e0;
      goto loop;

    case bv_shl_next_push_e3_goto_e0:
      tstack_push_op(tstack, MK_BV_SHL, &loc);
      parser_push_state(stack, e3);
      state = e0;
      goto loop;

    case bv_lshr_next_push_e3_goto_e0:
      tstack_push_op(tstack, MK_BV_LSHR, &loc);
      parser_push_state(stack, e3);
      state = e0;
      goto loop;

    case bv_ashr_next_push_e3_goto_e0:
      tstack_push_op(tstack, MK_BV_ASHR, &loc);
      parser_push_state(stack, e3);
      state = e0;
      goto loop;

    case bv_div_next_push_e3_goto_e0:
      tstack_push_op(tstack, MK_BV_DIV, &loc);
      parser_push_state(stack, e3);
      state = e0;
      goto loop;

    case bv_rem_next_push_e3_goto_e0:
      tstack_push_op(tstack, MK_BV_REM, &loc);
      parser_push_state(stack, e3);
      state = e0;
      goto loop;

    case bv_sdiv_next_push_e3_goto_e0:
      tstack_push_op(tstack, MK_BV_SDIV, &loc);
      parser_push_state(stack, e3);
      state = e0;
      goto loop;

    case bv_srem_next_push_e3_goto_e0:
      tstack_push_op(tstack, MK_BV_SREM, &loc);
      parser_push_state(stack, e3);
      state = e0;
      goto loop;

    case bv_smod_next_push_e3_goto_e0:
      tstack_push_op(tstack, MK_BV_SMOD, &loc);
      parser_push_state(stack, e3);
      state = e0;
      goto loop;

    case bv_redor_next_push_e3_goto_e0:
      tstack_push_op(tstack, MK_BV_REDOR, &loc);
      parser_push_state(stack, e3);
      state = e0;
      goto loop;

    case bv_redand_next_push_e3_goto_e0:
      tstack_push_op(tstack, MK_BV_REDAND, &loc);
      parser_push_state(stack, e3);
      state = e0;
      goto loop;

    case bv_comp_next_push_e3_goto_e0:
      tstack_push_op(tstack, MK_BV_COMP, &loc);
      parser_push_state(stack, e3);
      state = e0;
      goto loop;

    case bool_to_bv_next_push_e3_goto_e0:
      tstack_push_op(tstack, MK_BOOL_TO_BV, &loc);
      parser_push_state(stack, e3);
      state = e0;
      goto loop;

    case bit_next_push_e3_goto_e0:
      tstack_push_op(tstack, MK_BIT, &loc);
      parser_push_state(stack, e3);
      state = e0;
      goto loop;

    case floor_next_push_e3_goto_e0:
      tstack_push_op(tstack, MK_FLOOR, &loc);
      parser_push_state(stack, e3);
      state = e0;
      goto loop;

    case ceil_next_push_e3_goto_e0:
      tstack_push_op(tstack, MK_CEIL, &loc);
      parser_push_state(stack, e3);
      state = e0;
      goto loop;

    case abs_next_push_e3_goto_e0:
      tstack_push_op(tstack, MK_ABS, &loc);
      parser_push_state(stack, e3);
      state = e0;
      goto loop;

    case idiv_next_push_e3_goto_e0:
      tstack_push_op(tstack, MK_IDIV, &loc);
      parser_push_state(stack, e3);
      state = e0;
      goto loop;

    case mod_next_push_e3_goto_e0:
      tstack_push_op(tstack, MK_MOD, &loc);
      parser_push_state(stack, e3);
      state = e0;
      goto loop;

    case divides_next_push_e3_goto_e0:
      tstack_push_op(tstack, MK_DIVIDES, &loc);
      parser_push_state(stack, e3);
      state = e0;
      goto loop;

    case is_int_next_push_e3_goto_e0:
      tstack_push_op(tstack, MK_IS_INT, &loc);
      parser_push_state(stack, e3);
      state = e0;
      goto loop;

    case update_next_push_e5_goto_e0:
      tstack_push_op(tstack, MK_UPDATE, &loc);
      parser_push_state(stack, e5);
      state = e0;
      goto loop;

    case forall_next_goto_e10:
      tstack_push_op(tstack, MK_FORALL, &loc);
      state = e10;
      goto loop;

    case exists_next_goto_e10:
      tstack_push_op(tstack, MK_EXISTS, &loc);
      state = e10;
      goto loop;

    case lambda_next_goto_e10:
      tstack_push_op(tstack, MK_LAMBDA, &loc);
      state = e10;
      goto loop;

    case let_next_goto_e15:
      tstack_push_op(tstack, LET, &loc);
      state = e15;
      goto loop;

    case push_e3_push_e0_goto_e0:
      // uninterpreted function
      tstack_push_op(tstack, MK_APPLY, &loc);
      parser_push_state(stack, e3);
      parser_push_state(stack, e0);
      state = e0;
      goto skip_token;

    case push_e3_goto_e0:
      parser_push_state(stack, e3);
      state = e0;
      goto skip_token;

    case next_push_e7_goto_e0:
      parser_push_state(stack, e7);
      state = e0;
      goto loop;

    case next_push_r0_goto_e0:
      parser_push_state(stack, r0);
      state = e0;
      goto loop;

    case push_e7_goto_e0:
      parser_push_state(stack, e7);
      state = e0;
      goto skip_token;

    case next_goto_e11:
      state = e11;
      goto loop;

    case e11_varname_next_goto_e12:
      // first var decl in quantifiers
      tstack_push_op(tstack, DECLARE_VAR, &loc);
      tstack_push_symbol(tstack, tkval(lex), tklen(lex), &loc);
      state = e12;
      goto loop;

    case next_push_e14_goto_t0:
      parser_push_state(stack, e14);
      state = t0;
      goto loop;

    case e14_varname_next_goto_e12:
      // var decl in quantifier except the first one
      tstack_eval(tstack); // eval previous binding
      // prepare for next var decl
      tstack_push_op(tstack, DECLARE_VAR, &loc);
      tstack_push_symbol(tstack, tkval(lex), tklen(lex), &loc);
      state = e12;
      goto loop;

    case e14_next_push_r0_goto_e0:
      // end of var decls
      tstack_eval(tstack); // eval last binding
      parser_push_state(stack, r0);
      state = e0;
      goto loop;

    case bind_next_goto_e16:
      // start of <binding-list>
      tstack_push_op(tstack, BIND, &loc);
      state = e16;
      goto loop;

    case next_goto_e17:
      state = e17;
      goto loop;

    case termname_next_push_e19_goto_e0:
      // name in binding
      tstack_push_symbol(tstack, tkval(lex), tklen(lex), &loc);
      parser_push_state(stack, e19);
      state = e0;
      goto loop;

    case next_goto_e20:
      // closing parenthesis in (<name> <term>) binding
      state = e20;
      goto loop;

    case close_next_push_r0_goto_e0:
      // end of <binding->list>
      tstack_eval(tstack); // evaluate the BIND
      parser_push_state(stack, r0);
      state = e0;
      goto  loop;

    case error_lpar_expected:
      syntax_error(lex, err, TK_LP);
      goto cleanup;

    case error_symbol_expected:
      syntax_error(lex, err, TK_SYMBOL);
      goto cleanup;

    case error_string_expected:
      syntax_error(lex, err, TK_STRING);
      goto cleanup;

    case error_colon_colon_expected:
      syntax_error(lex, err, TK_COLON_COLON);
      goto cleanup;

    case error_rational_expected:
      syntax_error(lex, err, TK_NUM_RATIONAL);
      goto cleanup;

    case error_rpar_expected:
      syntax_error(lex, err, TK_RP);
      goto cleanup;

    case error_not_expected:
      // this means that we got a token other than 'not'.
      syntax_error(lex, err, TK_NOT);
      goto cleanup;

    case error_not_a_command:
      syntax_error_bad_command(lex, err);
      goto cleanup;

    case error:
      syntax_error(lex, err, -1);
      goto cleanup;
    }

  } else {
    // exception raised by term_stack
    if (err == NULL) {
      export_tstack_error(tstack, exception);
    } else {
      term_stack_error(err, reader_name(lex), tstack, exception);
    }
    goto cleanup;
  }

 cleanup:
  tstack_reset(tstack);
  parser_stack_reset(stack);
  return -1;

 the_end:
  return 0;
}


/*
 * Top-level calls:
 */
extern int32_t parse_yices_command(parser_t *parser, FILE *err) {
  return yices_parse(parser, c0, err);
}

extern term_t parse_yices_term(parser_t *parser, FILE *err) {
  loc_t loc;

  loc.line = 0;
  loc.column = 0;
  tstack_push_op(parser->tstack, BUILD_TERM, &loc);
  if (yices_parse(parser, e0, err) < 0) {
    return NULL_TERM;
  }

  /*
   * Unless there's a bug somewhere. eval cannot generate an exception here.
   * (cf. eval_build_term in term_stack.c)
   */
  assert(parser->tstack->top_op == BUILD_TERM);
  tstack_eval(parser->tstack);

  assert(parser_stack_is_empty(&parser->pstack) &&
         tstack_is_empty(parser->tstack));

  return tstack_get_term(parser->tstack);
}


type_t parse_yices_type(parser_t *parser, FILE *err) {
  loc_t loc;

  loc.line = 0;
  loc.column = 0;
  tstack_push_op(parser->tstack, BUILD_TYPE, &loc);
  if (yices_parse(parser, td0, err) < 0) {
    return NULL_TYPE;
  }

  /*
   * Unless there's a bug somewhere. eval cannot generate an exception here.
   * (cf. eval_build_type in term_stack.c)
   */
  assert(parser->tstack->top_op == BUILD_TYPE);
  tstack_eval(parser->tstack);

  assert(parser_stack_is_empty(&parser->pstack) &&
         tstack_is_empty(parser->tstack));

  return tstack_get_type(parser->tstack);
}

<|MERGE_RESOLUTION|>--- conflicted
+++ resolved
@@ -123,39 +123,24 @@
   YICES_NO_ERROR,                     //  TSTACK_OP_NOT_IMPLEMENTED
   UNDEFINED_TERM_NAME,          //  TSTACK_UNDEF_TERM
   UNDEFINED_TYPE_NAME,          //  TSTACK_UNDEF_TYPE
-<<<<<<< HEAD
-  NO_ERROR,                     //  TSTACK_UNDEF_MACRO  // TODO find proper code
-=======
+
   YICES_NO_ERROR,                     //  TSTACK_UNDEF_MACRO  // TODO find proper code
->>>>>>> ed9086a6
   INVALID_RATIONAL_FORMAT,      //  TSTACK_RATIONAL_FORMAT
   INVALID_FLOAT_FORMAT,         //  TSTACK_FLOAT_FORMAT
   INVALID_BVBIN_FORMAT,         //  TSTACK_BVBIN_FORMAT
   INVALID_BVHEX_FORMAT,         //  TSTACK_BVHEX_FORMAT
   REDEFINED_TYPE_NAME,          //  TSTACK_TYPENAME_REDEF
   REDEFINED_TERM_NAME,          //  TSTACK_TERMNAME_REDEF
-<<<<<<< HEAD
-  NO_ERROR,                     //  TSTACK_MACRO_REDEF  // TODO find proper code
-  DUPLICATE_NAME_IN_SCALAR,     //  TSTACK_DUPLICATE_SCALAR_NAME
-  DUPLICATE_VAR_NAME,           //  TSTACK_DUPLICATE_VAR_NAME
-  NO_ERROR,                     //  TSTACK_DUPLICATE_TYPE_VAR_NAME  // TODO find proper code
-  NO_ERROR,                     //  TSTACK_INVALID_OP
-=======
   YICES_NO_ERROR,                     //  TSTACK_MACRO_REDEF  // TODO find proper code
   DUPLICATE_NAME_IN_SCALAR,     //  TSTACK_DUPLICATE_SCALAR_NAME
   DUPLICATE_VAR_NAME,           //  TSTACK_DUPLICATE_VAR_NAME
   YICES_NO_ERROR,                     //  TSTACK_DUPLICATE_TYPE_VAR_NAME  // TODO find proper code
   YICES_NO_ERROR,                     //  TSTACK_INVALID_OP
->>>>>>> ed9086a6
   WRONG_NUMBER_OF_ARGUMENTS,    //  TSTACK_INVALID_FRAME
   INTEGER_OVERFLOW,             //  TSTACK_INTEGER_OVERFLOW
   NONNEG_INT_REQUIRED,          //  TSTACK_NEGATIVE_EXPONENT
   INTEGER_REQUIRED,             //  TSTACK_NOT_AN_INTEGER
-<<<<<<< HEAD
-  NO_ERROR,                     //  TSTACK_NOT_A_STRING  // TODO find proper code
-=======
   YICES_NO_ERROR,                     //  TSTACK_NOT_A_STRING  // TODO find proper code
->>>>>>> ed9086a6
   SYMBOL_REQUIRED,              //  TSTACK_NOT_A_SYMBOL
   RATIONAL_REQUIRED,            //  TSTACK_NOT_A_RATIONAL
   TYPE_REQUIRED,                //  TSTACK_NOT_A_TYPE
@@ -171,19 +156,11 @@
   INVALID_FFSIZE,               //  TSTACK_INVALID_FFSIZE
   INCOMPATIBLE_FFSIZES,         //  TSTACK_INCOMPATIBLE_FFSIZES
   TYPE_MISMATCH_IN_DEF,         //  TSTACK_TYPE_ERROR_IN_DEFTERM
-<<<<<<< HEAD
-  NO_ERROR,                     //  TSTACK_STRINGS_ARE_NOT_TERMS
-  NO_ERROR,                     // TSTACK_VARIABLES_VALUES_NOT_MATCHING,  // TODO find proper code
-  NO_ERROR,                     // TSTACK_NOT_A_CONSTANT,  // TODO find proper code
-  NO_ERROR,                     // TSTACK_NOT_A_VARIABLE,  // TODO find proper code
-  NO_ERROR,                     //  TSTACK_YICES_ERROR
-=======
   YICES_NO_ERROR,                     //  TSTACK_STRINGS_ARE_NOT_TERMS
   YICES_NO_ERROR,                     //  TSTACK_VARIABLES_VALUES_NOT_MATCHING,  // TODO find proper code
   YICES_NO_ERROR,                     //  TSTACK_NOT_A_CONSTANT,  // TODO find proper code
   YICES_NO_ERROR,                     //  TSTACK_NOT_A_VARIABLE,  // TODO find proper code
   YICES_NO_ERROR,                     //  TSTACK_YICES_ERROR
->>>>>>> ed9086a6
 };
 
 
