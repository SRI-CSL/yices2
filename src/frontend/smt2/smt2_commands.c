--- conflicted
+++ resolved
@@ -716,7 +716,7 @@
 
 
 // PLACEHOLDER: put some assumptions in core
-static smt_status_t yices_check_assumptions(context_t *ctx, const param_t *params, uint32_t n, int32_t a[], ivector_t *core) {
+static smt_status_t check_assumptions(context_t *ctx, const param_t *params, uint32_t n, int32_t a[], ivector_t *core) {
   uint32_t i;
 
   for (i=0; i<n; i+=2) {
@@ -2460,10 +2460,6 @@
   }
 
   if (arch == CTX_ARCH_MCSAT) {
-<<<<<<< HEAD
-    // MCSAT requires ONE_CHECK for now
-=======
->>>>>>> 9f7443f1
     iflag = false;
     qflag = false;
   }
@@ -2571,7 +2567,7 @@
   // TODO: yices_check_assumptions doesn't deal with interrupt
   if (true || g->timeout == 0) {
     // no timeout
-    stat = yices_check_assumptions(g->ctx, params, a->assumptions.size, a->assumptions.data, &a->core);
+    stat = check_assumptions(g->ctx, params, a->assumptions.size, a->assumptions.data, &a->core);
     a->status = stat;
     return stat;
   }
@@ -4132,16 +4128,6 @@
 
 
 /*
- * Get the unsat assumptions: subset of :named assertions that form an unsat core
- */
-void smt2_get_unsat_assumptions(void) {
-  if (check_logic()) {
-    print_error("get-unsat-assumptions is not supported");
-  }
-}
-
-
-/*
  * Get the values of terms in the model
  * - the terms are listed in array a
  * - n = number of elements in the array
@@ -4483,8 +4469,6 @@
     print_uint32_value(g->verbosity);
     break;
 
-<<<<<<< HEAD
-=======
   case SMT2_KW_PRODUCE_UNSAT_ASSUMPTIONS:
     print_boolean_value(g->produce_unsat_assumptions);
     break;
@@ -4493,16 +4477,10 @@
     print_boolean_value(g->produce_unsat_cores);
     break;
 
->>>>>>> 9f7443f1
   case SMT2_KW_EXPAND_DEFINITIONS:
   case SMT2_KW_INTERACTIVE_MODE:
   case SMT2_KW_PRODUCE_ASSERTIONS:
   case SMT2_KW_PRODUCE_PROOFS:
-<<<<<<< HEAD
-  case SMT2_KW_PRODUCE_UNSAT_ASSUMPTIONS:
-  case SMT2_KW_PRODUCE_UNSAT_CORES:
-=======
->>>>>>> 9f7443f1
   case SMT2_KW_REPRODUCIBLE_RESOURCE_LIMIT:
     unsupported_option();
     break;
@@ -5109,8 +5087,6 @@
     set_verbosity(g, name, value);
     break;
 
-<<<<<<< HEAD
-=======
   case SMT2_KW_PRODUCE_UNSAT_ASSUMPTIONS:
     // optional: if true, get-unsat-assumptions can be used
     // TODO: unsat-assumptions and unsat-cores can't both be true
@@ -5126,16 +5102,10 @@
     }
     break;
 
->>>>>>> 9f7443f1
   case SMT2_KW_EXPAND_DEFINITIONS:
   case SMT2_KW_INTERACTIVE_MODE:
   case SMT2_KW_PRODUCE_ASSERTIONS:
   case SMT2_KW_PRODUCE_PROOFS:
-<<<<<<< HEAD
-  case SMT2_KW_PRODUCE_UNSAT_ASSUMPTIONS:
-  case SMT2_KW_PRODUCE_UNSAT_CORES:
-=======
->>>>>>> 9f7443f1
   case SMT2_KW_REPRODUCIBLE_RESOURCE_LIMIT:
     unsupported_option();
     flush_out();
@@ -5243,10 +5213,7 @@
     print_error("logic %s is not supported by the mscat solver", name);
     return;
   }
-<<<<<<< HEAD
-=======
-
->>>>>>> 9f7443f1
+
   // in efmode : can't use the mcsat solver and must not be incremental
   if (__smt2_globals.efmode) {
     if (__smt2_globals.mcsat) {
@@ -5290,7 +5257,6 @@
   } else {
     // in benchmark mode (or exists/forall) set the parameters to defaults for the logic
     // the context is not initialized yet
-    arch = arch_for_logic(code);
     default_ctx_params(&__smt2_globals.ctx_parameters, code, arch, CTX_MODE_ONECHECK);
     yices_set_default_params(&__smt2_globals.parameters, code, arch, CTX_MODE_ONECHECK);
   }
@@ -5518,13 +5484,6 @@
 
 /*
  * Check sat with assumptions:
-<<<<<<< HEAD
- * NOT SUPPORTED YET
- */
-void smt2_check_sat_assuming(void) {
-  if (check_logic()) {
-    print_error("check-sat-assuming is not supported");
-=======
   * - n = number of assumptions
  * - a = array of assumptions
  * Each assumption is represented as a signed symbol,
@@ -5547,7 +5506,6 @@
     } else {
       ctx_check_sat_assuming(&__smt2_globals, n, a);
     }
->>>>>>> 9f7443f1
   }
 }
 
@@ -5756,31 +5714,18 @@
 /*
  * Reset all assertions
  * - delete all assertions, terms, types, and declarations
-<<<<<<< HEAD
- *
- * TODO: fix this: if g->global_decls is true, we should keep the declarations
-=======
  * - the standard allows (reset-assertions) even if no logic is set.
  * - in the latter case, we do nothing and report success. There's no
  *   initialized context until the logic is set.
->>>>>>> 9f7443f1
  */
 void smt2_reset_assertions(void) {
   smt2_globals_t *g;
 
-<<<<<<< HEAD
-  if (check_logic()) {
-    g = &__smt2_globals;
-    if (g->benchmark_mode) {
-      print_error("reset-assertions is not allowed in non-incremental mode");
-    } else {
-=======
   g = &__smt2_globals;
   if (g->benchmark_mode) {
     print_error("reset-assertions is not allowed in non-incremental mode");
   } else {
     if (g->logic_code !=  SMT_UNKNOWN) {
->>>>>>> 9f7443f1
       /*
        * Reset context, model and internal stacks
        * + all auxiliary vectors
@@ -5857,21 +5802,14 @@
   print_success = __smt2_globals.print_success;
   verbosity = __smt2_globals.verbosity;
 
-<<<<<<< HEAD
-  //  print_error("reset is not supported");
-=======
->>>>>>> 9f7443f1
   delete_smt2_globals(&__smt2_globals);
   delete_attr_vtbl(&avtbl); // must be done last
   yices_reset_tables();
   init_smt2(benchmark, timeout, print_success);
   smt2_set_verbosity(verbosity);
   smt2_lexer_reset_logic();
-<<<<<<< HEAD
-=======
 
   report_success();
->>>>>>> 9f7443f1
 }
 
 
@@ -5896,19 +5834,12 @@
   // special processing for Boolean terms
   if (yices_term_is_bool(t)) {
     // named booleans (for get-assignment)
-    clone = NULL;
-    if (!__smt2_globals.global_decls) {
-      clone = clone_string(name);
-      push_named_term(&__smt2_globals.named_bools, t, clone);
-    }
+    clone = clone_string(name);
+    push_named_term(&__smt2_globals.named_bools, t, clone);
 
     // named assertions (for unsat cores)
     if (op == SMT2_ASSERT && __smt2_globals.produce_unsat_cores) {
-<<<<<<< HEAD
-      if (clone == NULL) clone = clone_string(name);
-=======
       clone = clone_string(name);
->>>>>>> 9f7443f1
       push_named_term(&__smt2_globals.named_asserts, t, clone);
     }
   }
