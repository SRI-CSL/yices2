--- conflicted
+++ resolved
@@ -124,11 +124,8 @@
   PARAM_MCSAT_NRA_BOUND_MAX,
   PARAM_MCSAT_BV_VAR_SIZE,
   PARAM_MCSAT_VAR_ORDER,
-<<<<<<< HEAD
   PARAM_MCSAT_PARTIAL_RESTART,
-=======
   PARAM_MCSAT_L2O,
->>>>>>> ef6c0b5d
   // error
   PARAM_UNKNOWN
 } yices_param_t;
