--- conflicted
+++ resolved
@@ -58,12 +58,10 @@
 static uint32_t timeout;
 static char *filename;
 
-<<<<<<< HEAD
-=======
+// mcsat options
 static bool mcsat;
 static bool mcsat_nra_mgcd;
 static bool mcsat_nra_nlsat;
->>>>>>> 6f891062
 
 static pvector_t trace_tags;
 
@@ -73,28 +71,17 @@
  ***************************/
 
 typedef enum optid {
-<<<<<<< HEAD
-  show_version_opt,     // print version and exit
-  show_help_opt,        // print help and exit
-  show_stats_opt,       // show statistics after all commands are processed
-  verbosity_opt,        // set verbosity on the command line
-  incremental_opt,      // enable incremental mode
-  interactive_opt,      // enable interactive mode
-  timeout_opt,          // give a timeout
-  mcsat_opt,            // enable mcsat
-  trace_opt,            // enable a trace tag
-=======
   show_version_opt,       // print version and exit
   show_help_opt,          // print help and exit
   show_stats_opt,         // show statistics after all commands are processed
   verbosity_opt,          // set verbosity on the command line
   incremental_opt,        // enable incremental mode
   interactive_opt,        // enable interactive mode
+  timeout_opt,          // give a timeout
   mcsat_opt,              // enable mcsat
   mcsat_nra_mgcd_opt,     // use the mgcd instead psc in projection
   mcsat_nra_nlsat_opt,        // use the nlsat projection instead of brown single-cell
   trace_opt,              // enable a trace tag
->>>>>>> 6f891062
 } optid_t;
 
 #define NUM_OPTIONS (trace_opt+1)
@@ -309,8 +296,6 @@
   exit(code);
 }
 
-<<<<<<< HEAD
-=======
 static void setup_mcsat() {
   aval_t aval_true;
 
@@ -328,7 +313,6 @@
     smt2_set_option(":yices-mcsat-nra-nlsat", aval_true);
   }
 }
->>>>>>> 6f891062
 
 /********************
  *  SIGNAL HANDLER  *
