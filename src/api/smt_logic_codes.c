--- conflicted
+++ resolved
@@ -53,11 +53,8 @@
   "AUFNRA",
   "AX",
   "BV",
-<<<<<<< HEAD
+  "BVLRA",
   "FFA",
-=======
-  "BVLRA",
->>>>>>> edc0d01d
   "IDL",
   "LIA",
   "LIRA",
@@ -85,11 +82,8 @@
   "QF_AUFNRA",
   "QF_AX",
   "QF_BV",
-<<<<<<< HEAD
+  "QF_BVLRA",
   "QF_FFA",
-=======
-  "QF_BVLRA",
->>>>>>> edc0d01d
   "QF_IDL",
   "QF_LIA",
   "QF_LIRA",
@@ -150,11 +144,8 @@
   AUFNRA,
   AX,
   BV,
-<<<<<<< HEAD
   FFA,
-=======
   BVLRA,
->>>>>>> edc0d01d
   IDL,
   LIA,
   LIRA,
@@ -182,11 +173,8 @@
   QF_AUFNRA,
   QF_AX,
   QF_BV,
-<<<<<<< HEAD
+  QF_BVLRA,
   QF_FFA,
-=======
-  QF_BVLRA,
->>>>>>> edc0d01d
   QF_IDL,
   QF_LIA,
   QF_LIRA,
