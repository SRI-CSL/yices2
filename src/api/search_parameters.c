--- conflicted
+++ resolved
@@ -178,10 +178,7 @@
   DEFAULT_MAX_UPDATE_CONFLICTS,
   DEFAULT_MAX_EXTENSIONALITY,
 
-<<<<<<< HEAD
-=======
   // MCSAT parameters from mcsat/options.h
->>>>>>> 7df1e4d3
   DEFAULT_MCSAT_NRA_MGCD,
   DEFAULT_MCSAT_NRA_NLSAT,
   DEFAULT_MCSAT_NRA_BOUND,
