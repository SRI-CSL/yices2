#!/bin/bash -x
# Make sure we exit if there is a failure
set -e

# Build and install libpoly
pushd .
git clone https://github.com/SRI-CSL/libpoly.git
cd libpoly/build
cmake ..
make
sudo make install
popd
<<<<<<< HEAD

# Build and install CUDD
pushd .
git clone https://github.com/ivmai/cudd.git
cd cudd
git checkout tags/cudd-3.0.0
./configure --enable-shared
make
sudo make install
popd

# Build yices
autoconf
./configure --enable-mcsat

make MODE=gcov 

=======

#Build Yices
autoconf
./configure --enable-mcsat

>>>>>>> 256c0528
# This is needed for yices2 to find libpoly.so.0. /usr/local/lib not searched by default?
export LD_LIBRARY_PATH=/usr/local/lib/:${LD_LIBRARY_PATH}

make MODE=gcov 
make MODE=gcov check

RETURN="$?"
if [ "${RETURN}" != "0" ]; then
    echo "Building and checking yices2 failed!"
    exit 1
fi<|MERGE_RESOLUTION|>--- conflicted
+++ resolved
@@ -10,7 +10,6 @@
 make
 sudo make install
 popd
-<<<<<<< HEAD
 
 # Build and install CUDD
 pushd .
@@ -26,15 +25,6 @@
 autoconf
 ./configure --enable-mcsat
 
-make MODE=gcov 
-
-=======
-
-#Build Yices
-autoconf
-./configure --enable-mcsat
-
->>>>>>> 256c0528
 # This is needed for yices2 to find libpoly.so.0. /usr/local/lib not searched by default?
 export LD_LIBRARY_PATH=/usr/local/lib/:${LD_LIBRARY_PATH}
 
